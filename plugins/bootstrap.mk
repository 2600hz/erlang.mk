--- conflicted
+++ resolved
@@ -16,270 +16,11 @@
 
 # Bootstrap templates.
 
-<<<<<<< HEAD
-bs_appsrc = "{application, $(PROJECT), [" \
-	"	{description, \"\"}," \
-	"	{vsn, \"0.1.0\"}," \
-	"	{id, \"git\"}," \
-	"	{modules, []}," \
-	"	{registered, []}," \
-	"	{applications, [" \
-	"		kernel," \
-	"		stdlib" \
-	"	]}," \
-	"	{mod, {$(PROJECT)_app, []}}," \
-	"	{env, []}" \
-	"]}."
-bs_appsrc_lib = "{application, $(PROJECT), [" \
-	"	{description, \"\"}," \
-	"	{vsn, \"0.1.0\"}," \
-	"	{id, \"git\"}," \
-	"	{modules, []}," \
-	"	{registered, []}," \
-	"	{applications, [" \
-	"		kernel," \
-	"		stdlib" \
-	"	]}" \
-	"]}."
-bs_Makefile = "PROJECT = $(PROJECT)" \
-	"include erlang.mk"
-bs_app = "-module($(PROJECT)_app)." \
-	"-behaviour(application)." \
-	"" \
-	"-export([start/2])." \
-	"-export([stop/1])." \
-	"" \
-	"start(_Type, _Args) ->" \
-	"	$(PROJECT)_sup:start_link()." \
-	"" \
-	"stop(_State) ->" \
-	"	ok."
-bs_relx_config = "{release, {$(PROJECT)_release, \"1\"}, [$(PROJECT)]}." \
-	"{extended_start_script, true}." \
-	"{sys_config, \"rel/sys.config\"}." \
-	"{vm_args, \"rel/vm.args\"}."
-bs_sys_config = "[" \
-	"]."
-bs_vm_args = "-name $(PROJECT)@127.0.0.1" \
-	"-setcookie $(PROJECT)" \
-	"-heart"
-# Normal templates.
-tpl_supervisor = "-module($(n))." \
-	"-behaviour(supervisor)." \
-	"" \
-	"-export([start_link/0])." \
-	"-export([init/1])." \
-	"" \
-	"start_link() ->" \
-	"	supervisor:start_link({local, ?MODULE}, ?MODULE, [])." \
-	"" \
-	"init([]) ->" \
-	"	Procs = []," \
-	"	{ok, {{one_for_one, 1, 5}, Procs}}."
-tpl_gen_server = "-module($(n))." \
-	"-behaviour(gen_server)." \
-	"" \
-	"%% API." \
-	"-export([start_link/0])." \
-	"" \
-	"%% gen_server." \
-	"-export([init/1])." \
-	"-export([handle_call/3])." \
-	"-export([handle_cast/2])." \
-	"-export([handle_info/2])." \
-	"-export([terminate/2])." \
-	"-export([code_change/3])." \
-	"" \
-	"-record(state, {" \
-	"})." \
-	"" \
-	"%% API." \
-	"" \
-	"-spec start_link() -> {ok, pid()}." \
-	"start_link() ->" \
-	"	gen_server:start_link(?MODULE, [], [])." \
-	"" \
-	"%% gen_server." \
-	"" \
-	"init([]) ->" \
-	"	{ok, \#state{}}." \
-	"" \
-	"handle_call(_Request, _From, State) ->" \
-	"	{reply, ignored, State}." \
-	"" \
-	"handle_cast(_Msg, State) ->" \
-	"	{noreply, State}." \
-	"" \
-	"handle_info(_Info, State) ->" \
-	"	{noreply, State}." \
-	"" \
-	"terminate(_Reason, _State) ->" \
-	"	ok." \
-	"" \
-	"code_change(_OldVsn, State, _Extra) ->" \
-	"	{ok, State}."
-tpl_gen_fsm = "-module($(n))." \
-	"-behaviour(gen_fsm)." \
-	"" \
-	"%% API." \
-	"-export([start_link/0])." \
-	"" \
-	"%% gen_fsm." \
-	"-export([init/1])." \
-	"-export([state_name/2])." \
-	"-export([handle_event/3])." \
-	"-export([state_name/3])." \
-	"-export([handle_sync_event/4])." \
-	"-export([handle_info/3])." \
-	"-export([terminate/3])." \
-	"-export([code_change/4])." \
-	"" \
-	"-record(state, {" \
-	"})." \
-	"" \
-	"%% API." \
-	"" \
-	"-spec start_link() -> {ok, pid()}." \
-	"start_link() ->" \
-	"	gen_fsm:start_link(?MODULE, [], [])." \
-	"" \
-	"%% gen_fsm." \
-	"" \
-	"init([]) ->" \
-	"	{ok, state_name, \#state{}}." \
-	"" \
-	"state_name(_Event, StateData) ->" \
-	"	{next_state, state_name, StateData}." \
-	"" \
-	"handle_event(_Event, StateName, StateData) ->" \
-	"	{next_state, StateName, StateData}." \
-	"" \
-	"state_name(_Event, _From, StateData) ->" \
-	"	{reply, ignored, state_name, StateData}." \
-	"" \
-	"handle_sync_event(_Event, _From, StateName, StateData) ->" \
-	"	{reply, ignored, StateName, StateData}." \
-	"" \
-	"handle_info(_Info, StateName, StateData) ->" \
-	"	{next_state, StateName, StateData}." \
-	"" \
-	"terminate(_Reason, _StateName, _StateData) ->" \
-	"	ok." \
-	"" \
-	"code_change(_OldVsn, StateName, StateData, _Extra) ->" \
-	"	{ok, StateName, StateData}."
-tpl_cowboy_http = "-module($(n))." \
-	"-behaviour(cowboy_http_handler)." \
-	"" \
-	"-export([init/3])." \
-	"-export([handle/2])." \
-	"-export([terminate/3])." \
-	"" \
-	"-record(state, {" \
-	"})." \
-	"" \
-	"init(_, Req, _Opts) ->" \
-	"	{ok, Req, \#state{}}." \
-	"" \
-	"handle(Req, State=\#state{}) ->" \
-	"	{ok, Req2} = cowboy_req:reply(200, Req)," \
-	"	{ok, Req2, State}." \
-	"" \
-	"terminate(_Reason, _Req, _State) ->" \
-	"	ok."
-tpl_cowboy_loop = "-module($(n))." \
-	"-behaviour(cowboy_loop_handler)." \
-	"" \
-	"-export([init/3])." \
-	"-export([info/3])." \
-	"-export([terminate/3])." \
-	"" \
-	"-record(state, {" \
-	"})." \
-	"" \
-	"init(_, Req, _Opts) ->" \
-	"	{loop, Req, \#state{}, 5000, hibernate}." \
-	"" \
-	"info(_Info, Req, State) ->" \
-	"	{loop, Req, State, hibernate}." \
-	"" \
-	"terminate(_Reason, _Req, _State) ->" \
-	"	ok."
-tpl_cowboy_rest = "-module($(n))." \
-	"" \
-	"-export([init/3])." \
-	"-export([content_types_provided/2])." \
-	"-export([get_html/2])." \
-	"" \
-	"init(_, _Req, _Opts) ->" \
-	"	{upgrade, protocol, cowboy_rest}." \
-	"" \
-	"content_types_provided(Req, State) ->" \
-	"	{[{{<<\"text\">>, <<\"html\">>, '*'}, get_html}], Req, State}." \
-	"" \
-	"get_html(Req, State) ->" \
-	"	{<<\"<html><body>This is REST!</body></html>\">>, Req, State}."
-tpl_cowboy_ws = "-module($(n))." \
-	"-behaviour(cowboy_websocket_handler)." \
-	"" \
-	"-export([init/3])." \
-	"-export([websocket_init/3])." \
-	"-export([websocket_handle/3])." \
-	"-export([websocket_info/3])." \
-	"-export([websocket_terminate/3])." \
-	"" \
-	"-record(state, {" \
-	"})." \
-	"" \
-	"init(_, _, _) ->" \
-	"	{upgrade, protocol, cowboy_websocket}." \
-	"" \
-	"websocket_init(_, Req, _Opts) ->" \
-	"	Req2 = cowboy_req:compact(Req)," \
-	"	{ok, Req2, \#state{}}." \
-	"" \
-	"websocket_handle({text, Data}, Req, State) ->" \
-	"	{reply, {text, Data}, Req, State};" \
-	"websocket_handle({binary, Data}, Req, State) ->" \
-	"	{reply, {binary, Data}, Req, State};" \
-	"websocket_handle(_Frame, Req, State) ->" \
-	"	{ok, Req, State}." \
-	"" \
-	"websocket_info(_Info, Req, State) ->" \
-	"	{ok, Req, State}." \
-	"" \
-	"websocket_terminate(_Reason, _Req, _State) ->" \
-	"	ok."
-tpl_ranch_protocol = "-module($(n))." \
-	"-behaviour(ranch_protocol)." \
-	"" \
-	"-export([start_link/4])." \
-	"-export([init/4])." \
-	"" \
-	"-type opts() :: []." \
-	"-export_type([opts/0])." \
-	"" \
-	"-record(state, {" \
-	"	socket :: inet:socket()," \
-	"	transport :: module()" \
-	"})." \
-	"" \
-	"start_link(Ref, Socket, Transport, Opts) ->" \
-	"	Pid = spawn_link(?MODULE, init, [Ref, Socket, Transport, Opts])," \
-	"	{ok, Pid}." \
-	"" \
-	"-spec init(ranch:ref(), inet:socket(), module(), opts()) -> ok." \
-	"init(Ref, Socket, Transport, _Opts) ->" \
-	"	ok = ranch:accept_ack(Ref)," \
-	"	loop(\#state{socket=Socket, transport=Transport})." \
-	"" \
-	"loop(State) ->" \
-	"	loop(State)."
-=======
 define bs_appsrc
 {application, $(PROJECT), [
 	{description, ""},
 	{vsn, "0.1.0"},
+	{id, "git"},
 	{modules, []},
 	{registered, []},
 	{applications, [
@@ -295,6 +36,7 @@
 {application, $(PROJECT), [
 	{description, ""},
 	{vsn, "0.1.0"},
+	{id, "git"},
 	{modules, []},
 	{registered, []},
 	{applications, [
@@ -342,6 +84,7 @@
 endef
 
 # Normal templates.
+
 define tpl_supervisor
 -module($(n)).
 -behaviour(supervisor).
@@ -424,6 +167,59 @@
 	ok.
 endef
 
+define tpl_gen_fsm
+-module($(n)).
+-behaviour(gen_fsm).
+
+%% API.
+-export([start_link/0]).
+
+%% gen_fsm.
+-export([init/1]).
+-export([state_name/2]).
+-export([handle_event/3]).
+-export([state_name/3]).
+-export([handle_sync_event/4]).
+-export([handle_info/3]).
+-export([terminate/3]).
+-export([code_change/4]).
+
+-record(state, {
+}).
+
+%% API.
+
+-spec start_link() -> {ok, pid()}.
+start_link() ->
+	gen_fsm:start_link(?MODULE, [], []).
+
+%% gen_fsm.
+
+init([]) ->
+	{ok, state_name, #state{}}.
+
+state_name(_Event, StateData) ->
+	{next_state, state_name, StateData}.
+
+handle_event(_Event, StateName, StateData) ->
+	{next_state, StateName, StateData}.
+
+state_name(_Event, _From, StateData) ->
+	{reply, ignored, state_name, StateData}.
+
+handle_sync_event(_Event, _From, StateName, StateData) ->
+	{reply, ignored, StateName, StateData}.
+
+handle_info(_Info, StateName, StateData) ->
+	{next_state, StateName, StateData}.
+
+terminate(_Reason, _StateName, _StateData) ->
+	ok.
+
+code_change(_OldVsn, StateName, StateData, _Extra) ->
+	{ok, StateName, StateData}.
+endef
+
 define tpl_cowboy_loop
 -module($(n)).
 -behaviour(cowboy_loop_handler).
@@ -456,7 +252,7 @@
 	{upgrade, protocol, cowboy_rest}.
 
 content_types_provided(Req, State) ->
-	{[{{<<"text">>, <<"html">>, '_'}, get_html}], Req, State}.
+	{[{{<<"text">>, <<"html">>, '*'}, get_html}], Req, State}.
 
 get_html(Req, State) ->
 	{<<"<html><body>This is REST!</body></html>">>, Req, State}.
@@ -523,37 +319,34 @@
 loop(State) ->
 	loop(State).
 endef
->>>>>>> d1f3c572
 
 # Plugin-specific targets.
 
 define render_template
-	@echo '$(subst $(newline),\n,${1})' > $(2)
-endef
-
-define newline
-
-
-endef
+	@echo "$${$(1)}" > $(2)
+endef
+
+$(foreach template,$(filter bs_%,$(.VARIABLES)),$(eval export $(template)))
+$(foreach template,$(filter tpl_%,$(.VARIABLES)),$(eval export $(template)))
 
 bootstrap:
 ifneq ($(wildcard src/),)
 	$(error Error: src/ directory already exists)
 endif
-	$(call render_template,$(bs_Makefile),Makefile)
+	$(call render_template,bs_Makefile,Makefile)
 	@mkdir src/
-	$(call render_template,$(bs_appsrc),src/$(PROJECT).app.src)
-	$(call render_template,$(bs_app),src/$(PROJECT)_app.erl)
+	$(call render_template,bs_appsrc,src/$(PROJECT).app.src)
+	$(call render_template,bs_app,src/$(PROJECT)_app.erl)
 	$(eval n := $(PROJECT)_sup)
-	$(call render_template,$(tpl_supervisor),src/$(PROJECT)_sup.erl)
+	$(call render_template,tpl_supervisor,src/$(PROJECT)_sup.erl)
 
 bootstrap-lib:
 ifneq ($(wildcard src/),)
 	$(error Error: src/ directory already exists)
 endif
-	$(call render_template,$(bs_Makefile),Makefile)
+	$(call render_template,bs_Makefile,Makefile)
 	@mkdir src/
-	$(call render_template,$(bs_appsrc_lib),src/$(PROJECT).app.src)
+	$(call render_template,bs_appsrc_lib,src/$(PROJECT).app.src)
 
 bootstrap-rel:
 ifneq ($(wildcard relx.config),)
@@ -562,10 +355,10 @@
 ifneq ($(wildcard rel/),)
 	$(error Error: rel/ directory already exists)
 endif
-	$(call render_template,$(bs_relx_config),relx.config)
+	$(call render_template,bs_relx_config,relx.config)
 	@mkdir rel/
-	$(call render_template,$(bs_sys_config),rel/sys.config)
-	$(call render_template,$(bs_vm_args),rel/vm.args)
+	$(call render_template,bs_sys_config,rel/sys.config)
+	$(call render_template,bs_vm_args,rel/vm.args)
 
 new:
 ifeq ($(wildcard src/),)
@@ -580,7 +373,7 @@
 ifndef n
 	$(error Usage: make new t=TEMPLATE n=NAME)
 endif
-	$(call render_template,$(tpl_$(t)),src/$(n).erl)
+	$(call render_template,tpl_$(t),src/$(n).erl)
 
 list-templates:
 	@echo Available templates: $(sort $(patsubst tpl_%,%,$(filter tpl_%,$(.VARIABLES))))