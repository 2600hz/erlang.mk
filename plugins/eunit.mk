--- conflicted
+++ resolved
@@ -10,13 +10,6 @@
 ifeq ($(strip $(TEST_DIR)),)
 TEST_DIR_MODS = 
 else
-<<<<<<< HEAD
-ifeq ($(wildcard $(TEST_DIR)),)
-TAGGED_EUNIT_TESTS = {dir,"ebin"}
-else
-# All modules in TEST_DIR
-=======
->>>>>>> 8f39bed1
 TEST_DIR_MODS = $(notdir $(basename $(shell find $(TEST_DIR) -type f -name *.beam)))
 endif
 
@@ -25,13 +18,7 @@
 # Only those modules in TEST_DIR with no matching module in 'ebin'.
 # This is done to avoid some tests being executed twice.
 EUNIT_MODS = $(filter-out $(patsubst %,%_tests,$(EUNIT_EBIN_MODS)),$(TEST_DIR_MODS))
-<<<<<<< HEAD
-TAGGED_EUNIT_TESTS = {dir,"ebin"} $(foreach mod,$(EUNIT_MODS),$(shell echo $(mod) | sed -e 's/\(.*\)/{module,\1}/g'))
-endif
-endif
-=======
 TAGGED_EUNIT_TESTS = $(foreach mod,$(EUNIT_EBIN_MODS) $(EUNIT_MODS),{module,$(mod)})
->>>>>>> 8f39bed1
 
 EUNIT_OPTS ?=
 
