# Automated update.

ERLANG_MK_BUILD_CONFIG ?= build.config
ERLANG_MK_BUILD_DIR ?= .erlang.mk.build

erlang.mk: bootstrap
	git clone https://github.com/ninenines/erlang.mk $(ERLANG_MK_BUILD_DIR)
	if [ -f $(ERLANG_MK_BUILD_CONFIG) ]; then cp $(ERLANG_MK_BUILD_CONFIG) $(ERLANG_MK_BUILD_DIR); fi
	cd $(ERLANG_MK_BUILD_DIR) && make
	cp $(ERLANG_MK_BUILD_DIR)/erlang.mk ./erlang.mk
	rm -rf $(ERLANG_MK_BUILD_DIR)

<<<<<<< HEAD
# Copyright (c) 2013-2015, Loïc Hoguin <essen@ninenines.eu>
# This file is part of erlang.mk and subject to the terms of the ISC License.

.PHONY: distclean-deps distclean-pkg pkg-list pkg-search

# Configuration.

AUTOPATCH ?= edown gen_leader gproc
export AUTOPATCH

DEPS_DIR ?= $(CURDIR)/deps
export DEPS_DIR

REBAR_DEPS_DIR = $(DEPS_DIR)
export REBAR_DEPS_DIR

ALL_DEPS_DIRS = $(addprefix $(DEPS_DIR)/,$(DEPS))

ifeq ($(filter $(DEPS_DIR),$(subst :, ,$(ERL_LIBS))),)
ifeq ($(ERL_LIBS),)
	ERL_LIBS = $(DEPS_DIR)
else
	ERL_LIBS := $(ERL_LIBS):$(DEPS_DIR)
endif
endif
export ERL_LIBS

PKG_FILE2 ?= $(CURDIR)/.erlang.mk.packages.v2
export PKG_FILE2

PKG_FILE_URL ?= https://raw.githubusercontent.com/ninenines/erlang.mk/master/packages.v2.tsv

# Core targets.

deps:: $(ALL_DEPS_DIRS)
	@for dep in $(ALL_DEPS_DIRS) ; do \
		if [ -f $$dep/GNUmakefile ] || [ -f $$dep/makefile ] || [ -f $$dep/Makefile ] ; then \
			$(MAKE) -C $$dep || exit $$? ; \
		else \
			echo "ERROR: No makefile to build dependency $$dep. Consider adding it to AUTOPATCH." ; \
			exit 1 ; \
		fi ; \
	done

distclean:: distclean-deps distclean-pkg

# Deps related targets.

define dep_autopatch
	$(ERL) -eval " \
DepDir = \"$(DEPS_DIR)/$(1)/\", \
fun() -> \
	{ok, Conf} = case file:consult(DepDir ++ \"rebar.config\") of \
		{error, enoent} -> {ok, []}; Res -> Res end, \
	File = case lists:keyfind(deps, 1, Conf) of false -> []; {_, Deps} -> \
		[begin {Method, Repo, Commit} = case Repos of \
			{git, R} -> {git, R, master}; \
			{M, R, {branch, C}} -> {M, R, C}; \
			{M, R, {tag, C}} -> {M, R, C}; \
			{M, R, C} -> {M, R, C} \
		end, \
		io_lib:format(\"DEPS += ~s\ndep_~s = ~s ~s ~s~n\", [Name, Name, Method, Repo, Commit]) \
		end || {Name, _, Repos} <- Deps] \
	end, \
	First = case lists:keyfind(erl_first_files, 1, Conf) of false -> []; {_, Files} -> \
		Names = [[\" \", begin \"lre.\" ++ R = lists:reverse(F), lists:reverse(R) end] \
			 || \"src/\" ++ F <- Files], \
		io_lib:format(\"COMPILE_FIRST +=~s\n\", [Names]) \
	end, \
	ok = file:write_file(\"$(DEPS_DIR)/$(1)/Makefile\", [\"ERLC_OPTS = +debug_info\n\n\", File, First, \"\ninclude erlang.mk\"]) \
end(), \
AppSrcOut = \"$(DEPS_DIR)/$(1)/src/$(1).app.src\", \
AppSrcIn = case filelib:is_regular(AppSrcOut) of false -> \"$(DEPS_DIR)/$(1)/ebin/$(1).app\"; true -> AppSrcOut end, \
fun() -> \
	{ok, [{application, $(1), L}]} = file:consult(AppSrcIn), \
	L2 = case lists:keyfind(modules, 1, L) of {_, _} -> L; false -> [{modules, []}|L] end, \
	L3 = case lists:keyfind(vsn, 1, L2) of {vsn, git} -> lists:keyreplace(vsn, 1, L2, {vsn, \"git\"}); _ -> L2 end, \
	ok = file:write_file(AppSrcOut, io_lib:format(\"~p.~n\", [{application, $(1), L3}])) \
end(), \
case AppSrcOut of AppSrcIn -> ok; _ -> ok = file:delete(AppSrcIn) end, \
halt()."
endef

ifeq ($(V),0)
define dep_autopatch_verbose
	@echo " PATCH " $(1);
endef
endif

define dep_fetch
	if [ "$$$$VS" = "git" ]; then \
		git clone -n -- $$$$REPO $(DEPS_DIR)/$(1); \
		cd $(DEPS_DIR)/$(1) && git checkout -q $$$$COMMIT; \
	elif [ "$$$$VS" = "hg" ]; then \
		hg clone -U $$$$REPO $(DEPS_DIR)/$(1); \
		cd $(DEPS_DIR)/$(1) && hg update -q $$$$COMMIT; \
	elif [ "$$$$VS" = "svn" ]; then \
		svn checkout $$$$REPO $(DEPS_DIR)/$(1); \
	elif [ "$$$$VS" = "cp" ]; then \
		cp -R $$$$REPO $(DEPS_DIR)/$(1); \
	else \
		echo "Unknown or invalid dependency: $(1). Please consult the erlang.mk README for instructions." >&2; \
		exit 78; \
	fi
endef

define dep_target
$(DEPS_DIR)/$(1):
	@mkdir -p $(DEPS_DIR)
ifeq (,$(dep_$(1)))
	@if [ ! -f $(PKG_FILE2) ]; then $(call core_http_get,$(PKG_FILE2),$(PKG_FILE_URL)); fi
	@DEPPKG=$$$$(awk 'BEGIN { FS = "\t" }; $$$$1 == "$(1)" { print $$$$2 " " $$$$3 " " $$$$4 }' $(PKG_FILE2);); \
	VS=$$$$(echo $$$$DEPPKG | cut -d " " -f1); \
	REPO=$$$$(echo $$$$DEPPKG | cut -d " " -f2); \
	COMMIT=$$$$(echo $$$$DEPPKG | cut -d " " -f3); \
	$(call dep_fetch,$(1))
else
	@VS=$(word 1,$(dep_$(1))); \
	REPO=$(word 2,$(dep_$(1))); \
	COMMIT=$(word 3,$(dep_$(1))); \
	$(call dep_fetch,$(1))
endif
ifneq ($(filter $(1),$(AUTOPATCH)),)
	$(call dep_autopatch_verbose,$(1)) \
		$(call dep_autopatch,$(1)); \
		cd $(DEPS_DIR)/$(1)/ && ln -s ../../erlang.mk
endif
endef

$(foreach dep,$(DEPS),$(eval $(call dep_target,$(dep))))

distclean-deps:
	$(gen_verbose) rm -rf $(DEPS_DIR)

# Packages related targets.

$(PKG_FILE2):
	@$(call core_http_get,$(PKG_FILE2),$(PKG_FILE_URL))

pkg-list: $(PKG_FILE2)
	@cat $(PKG_FILE2) | awk 'BEGIN { FS = "\t" }; { print \
		"Name:\t\t" $$1 "\n" \
		"Repository:\t" $$3 "\n" \
		"Website:\t" $$5 "\n" \
		"Description:\t" $$6 "\n" }'

ifdef q
pkg-search: $(PKG_FILE2)
	@cat $(PKG_FILE2) | grep -i ${q} | awk 'BEGIN { FS = "\t" }; { print \
		"Name:\t\t" $$1 "\n" \
		"Repository:\t" $$3 "\n" \
		"Website:\t" $$5 "\n" \
		"Description:\t" $$6 "\n" }'
else
pkg-search:
	$(error Usage: make pkg-search q=STRING)
endif

ifeq ($(PKG_FILE2),$(CURDIR)/.erlang.mk.packages.v2)
distclean-pkg:
	$(gen_verbose) rm -f $(PKG_FILE2)
endif

help::
	@printf "%s\n" "" \
		"Package-related targets:" \
		"  pkg-list              List all known packages" \
		"  pkg-search q=STRING   Search for STRING in the package index"

# Copyright (c) 2013-2015, Loïc Hoguin <essen@ninenines.eu>
# This file is part of erlang.mk and subject to the terms of the ISC License.

.PHONY: clean-app

# Configuration.

ERLC_OPTS ?= -Werror +debug_info +warn_export_vars +warn_shadow_vars \
	+warn_obsolete_guard # +bin_opt_info +warn_export_all +warn_missing_spec
COMPILE_FIRST ?=
COMPILE_FIRST_PATHS = $(addprefix src/,$(addsuffix .erl,$(COMPILE_FIRST)))
ERLC_EXCLUDE ?=
ERLC_EXCLUDE_PATHS = $(addprefix src/,$(addsuffix .erl,$(ERLC_EXCLUDE)))

ERLC_MIB_OPTS ?=
COMPILE_MIB_FIRST ?=
COMPILE_MIB_FIRST_PATHS = $(addprefix mibs/,$(addsuffix .mib,$(COMPILE_MIB_FIRST)))

# Verbosity.

appsrc_verbose_0 = @echo " APP   " $(PROJECT).app.src;
appsrc_verbose = $(appsrc_verbose_$(V))

erlc_verbose_0 = @echo " ERLC  " $(filter-out $(patsubst %,%.erl,$(ERLC_EXCLUDE)),\
	$(filter %.erl %.core,$(?F)));
erlc_verbose = $(erlc_verbose_$(V))

xyrl_verbose_0 = @echo " XYRL  " $(filter %.xrl %.yrl,$(?F));
xyrl_verbose = $(xyrl_verbose_$(V))

mib_verbose_0 = @echo " MIB   " $(filter %.bin %.mib,$(?F));
mib_verbose = $(mib_verbose_$(V))

# Targets.

ifeq ($(wildcard ebin/test),)
app:: app-build
else
app:: clean app-build
endif

app-build: erlc-include ebin/$(PROJECT).app
	$(eval MODULES := $(shell find ebin -type f -name \*.beam \
		| sed "s/ebin\//'/;s/\.beam/',/" | sed '$$s/.$$//'))
	@if [ -z "$$(grep -E '^[^%]*{modules,' src/$(PROJECT).app.src)" ]; then \
		echo "Empty modules entry not found in $(PROJECT).app.src. Please consult the erlang.mk README for instructions." >&2; \
		exit 1; \
	fi
	$(eval GITDESCRIBE := $(shell git describe --dirty --abbrev=7 --tags --always --first-parent 2>/dev/null || true))
	$(appsrc_verbose) cat src/$(PROJECT).app.src \
		| sed "s/{modules,[[:space:]]*\[\]}/{modules, \[$(MODULES)\]}/" \
		| sed "s/{id,[[:space:]]*\"git\"}/{id, \"$(GITDESCRIBE)\"}/" \
		> ebin/$(PROJECT).app

erlc-include:
	-@if [ -d ebin/ ]; then \
		find include/ src/ -type f -name \*.hrl -newer ebin -exec touch $(shell find src/ -type f -name "*.erl") \; 2>/dev/null || printf ''; \
	fi

define compile_erl
	$(erlc_verbose) erlc -v $(ERLC_OPTS) -o ebin/ \
		-pa ebin/ -I include/ $(filter-out $(ERLC_EXCLUDE_PATHS),\
		$(COMPILE_FIRST_PATHS) $(1))
endef

define compile_xyrl
	$(xyrl_verbose) erlc -v -o ebin/ $(1)
	$(xyrl_verbose) erlc $(ERLC_OPTS) -o ebin/ ebin/*.erl
	@rm ebin/*.erl
endef

define compile_mib
	$(mib_verbose) erlc -v $(ERLC_MIB_OPTS) -o priv/mibs/ \
		-I priv/mibs/ $(COMPILE_MIB_FIRST_PATHS) $(1)
	$(mib_verbose) erlc -o include/ -- priv/mibs/*.bin
endef

ifneq ($(wildcard src/),)
ebin/$(PROJECT).app::
	@mkdir -p ebin/

ifneq ($(wildcard mibs/),)
ebin/$(PROJECT).app:: $(shell find mibs -type f -name \*.mib)
	@mkdir -p priv/mibs/ include
	$(if $(strip $?),$(call compile_mib,$?))
endif

ebin/$(PROJECT).app:: $(shell find src -type f -name \*.erl) \
		$(shell find src -type f -name \*.core)
	$(if $(strip $?),$(call compile_erl,$?))

ebin/$(PROJECT).app:: $(shell find src -type f -name \*.xrl) \
		$(shell find src -type f -name \*.yrl)
	$(if $(strip $?),$(call compile_xyrl,$?))
endif

clean:: clean-app

clean-app:
	$(gen_verbose) rm -rf ebin/ priv/mibs/ \
		$(addprefix include/,$(addsuffix .hrl,$(notdir $(basename $(wildcard mibs/*.mib)))))

# Copyright (c) 2015, Loïc Hoguin <essen@ninenines.eu>
# This file is part of erlang.mk and subject to the terms of the ISC License.

.PHONY: test-deps test-dir test-build clean-test-dir

# Configuration.

TEST_DIR ?= test

ALL_TEST_DEPS_DIRS = $(addprefix $(DEPS_DIR)/,$(TEST_DEPS))

TEST_ERLC_OPTS ?= +debug_info +warn_export_vars +warn_shadow_vars +warn_obsolete_guard
TEST_ERLC_OPTS += -DTEST=1

# Targets.

$(foreach dep,$(TEST_DEPS),$(eval $(call dep_target,$(dep))))

test-deps: $(ALL_TEST_DEPS_DIRS)
	@for dep in $(ALL_TEST_DEPS_DIRS) ; do $(MAKE) -C $$dep; done

ifneq ($(strip $(TEST_DIR)),)
test-dir:
	$(gen_verbose) erlc -v $(TEST_ERLC_OPTS) -I include/ -o $(TEST_DIR) \
		$(wildcard $(TEST_DIR)/*.erl $(TEST_DIR)/*/*.erl) -pa ebin/
endif

ifeq ($(wildcard ebin/test),)
test-build: ERLC_OPTS=$(TEST_ERLC_OPTS)
test-build: clean deps test-deps
	@$(MAKE) --no-print-directory app-build test-dir ERLC_OPTS="$(TEST_ERLC_OPTS)"
	$(gen_verbose) touch ebin/test
else
test-build: ERLC_OPTS=$(TEST_ERLC_OPTS)
test-build: deps test-deps
	@$(MAKE) --no-print-directory app-build test-dir ERLC_OPTS="$(TEST_ERLC_OPTS)"
endif

clean:: clean-test-dir

clean-test-dir:
ifneq ($(wildcard $(TEST_DIR)/*.beam),)
	$(gen_verbose) rm -f $(TEST_DIR)/*.beam
endif

# Copyright (c) 2014-2015, Loïc Hoguin <essen@ninenines.eu>
# This file is part of erlang.mk and subject to the terms of the ISC License.

.PHONY: bootstrap bootstrap-lib bootstrap-rel new list-templates

# Core targets.

help::
	@printf "%s\n" "" \
		"Bootstrap targets:" \
		"  bootstrap          Generate a skeleton of an OTP application" \
		"  bootstrap-lib      Generate a skeleton of an OTP library" \
		"  bootstrap-rel      Generate the files needed to build a release" \
		"  new t=TPL n=NAME   Generate a module NAME based on the template TPL" \
		"  list-templates     List available templates"

# Bootstrap templates.

bs_appsrc = "{application, $(PROJECT), [" \
	"	{description, \"\"}," \
	"	{vsn, \"0.1.0\"}," \
	"	{id, \"git\"}," \
	"	{modules, []}," \
	"	{registered, []}," \
	"	{applications, [" \
	"		kernel," \
	"		stdlib" \
	"	]}," \
	"	{mod, {$(PROJECT)_app, []}}," \
	"	{env, []}" \
	"]}."
bs_appsrc_lib = "{application, $(PROJECT), [" \
	"	{description, \"\"}," \
	"	{vsn, \"0.1.0\"}," \
	"	{id, \"git\"}," \
	"	{modules, []}," \
	"	{registered, []}," \
	"	{applications, [" \
	"		kernel," \
	"		stdlib" \
	"	]}" \
	"]}."
bs_Makefile = "PROJECT = $(PROJECT)" \
	"include erlang.mk"
bs_app = "-module($(PROJECT)_app)." \
	"-behaviour(application)." \
	"" \
	"-export([start/2])." \
	"-export([stop/1])." \
	"" \
	"start(_Type, _Args) ->" \
	"	$(PROJECT)_sup:start_link()." \
	"" \
	"stop(_State) ->" \
	"	ok."
bs_relx_config = "{release, {$(PROJECT)_release, \"1\"}, [$(PROJECT)]}." \
	"{extended_start_script, true}." \
	"{sys_config, \"rel/sys.config\"}." \
	"{vm_args, \"rel/vm.args\"}."
bs_sys_config = "[" \
	"]."
bs_vm_args = "-name $(PROJECT)@127.0.0.1" \
	"-setcookie $(PROJECT)" \
	"-heart"
# Normal templates.
tpl_supervisor = "-module($(n))." \
	"-behaviour(supervisor)." \
	"" \
	"-export([start_link/0])." \
	"-export([init/1])." \
	"" \
	"start_link() ->" \
	"	supervisor:start_link({local, ?MODULE}, ?MODULE, [])." \
	"" \
	"init([]) ->" \
	"	Procs = []," \
	"	{ok, {{one_for_one, 1, 5}, Procs}}."
tpl_gen_server = "-module($(n))." \
	"-behaviour(gen_server)." \
	"" \
	"%% API." \
	"-export([start_link/0])." \
	"" \
	"%% gen_server." \
	"-export([init/1])." \
	"-export([handle_call/3])." \
	"-export([handle_cast/2])." \
	"-export([handle_info/2])." \
	"-export([terminate/2])." \
	"-export([code_change/3])." \
	"" \
	"-record(state, {" \
	"})." \
	"" \
	"%% API." \
	"" \
	"-spec start_link() -> {ok, pid()}." \
	"start_link() ->" \
	"	gen_server:start_link(?MODULE, [], [])." \
	"" \
	"%% gen_server." \
	"" \
	"init([]) ->" \
	"	{ok, \#state{}}." \
	"" \
	"handle_call(_Request, _From, State) ->" \
	"	{reply, ignored, State}." \
	"" \
	"handle_cast(_Msg, State) ->" \
	"	{noreply, State}." \
	"" \
	"handle_info(_Info, State) ->" \
	"	{noreply, State}." \
	"" \
	"terminate(_Reason, _State) ->" \
	"	ok." \
	"" \
	"code_change(_OldVsn, State, _Extra) ->" \
	"	{ok, State}."
tpl_gen_fsm = "-module($(n))." \
	"-behaviour(gen_fsm)." \
	"" \
	"%% API." \
	"-export([start_link/0])." \
	"" \
	"%% gen_fsm." \
	"-export([init/1])." \
	"-export([state_name/2])." \
	"-export([handle_event/3])." \
	"-export([state_name/3])." \
	"-export([handle_sync_event/4])." \
	"-export([handle_info/3])." \
	"-export([terminate/3])." \
	"-export([code_change/4])." \
	"" \
	"-record(state, {" \
	"})." \
	"" \
	"%% API." \
	"" \
	"-spec start_link() -> {ok, pid()}." \
	"start_link() ->" \
	"	gen_fsm:start_link(?MODULE, [], [])." \
	"" \
	"%% gen_fsm." \
	"" \
	"init([]) ->" \
	"	{ok, state_name, \#state{}}." \
	"" \
	"state_name(_Event, StateData) ->" \
	"	{next_state, state_name, StateData}." \
	"" \
	"handle_event(_Event, StateName, StateData) ->" \
	"	{next_state, StateName, StateData}." \
	"" \
	"state_name(_Event, _From, StateData) ->" \
	"	{reply, ignored, state_name, StateData}." \
	"" \
	"handle_sync_event(_Event, _From, StateName, StateData) ->" \
	"	{reply, ignored, StateName, StateData}." \
	"" \
	"handle_info(_Info, StateName, StateData) ->" \
	"	{next_state, StateName, StateData}." \
	"" \
	"terminate(_Reason, _StateName, _StateData) ->" \
	"	ok." \
	"" \
	"code_change(_OldVsn, StateName, StateData, _Extra) ->" \
	"	{ok, StateName, StateData}."
tpl_cowboy_http = "-module($(n))." \
	"-behaviour(cowboy_http_handler)." \
	"" \
	"-export([init/3])." \
	"-export([handle/2])." \
	"-export([terminate/3])." \
	"" \
	"-record(state, {" \
	"})." \
	"" \
	"init(_, Req, _Opts) ->" \
	"	{ok, Req, \#state{}}." \
	"" \
	"handle(Req, State=\#state{}) ->" \
	"	{ok, Req2} = cowboy_req:reply(200, Req)," \
	"	{ok, Req2, State}." \
	"" \
	"terminate(_Reason, _Req, _State) ->" \
	"	ok."
tpl_cowboy_loop = "-module($(n))." \
	"-behaviour(cowboy_loop_handler)." \
	"" \
	"-export([init/3])." \
	"-export([info/3])." \
	"-export([terminate/3])." \
	"" \
	"-record(state, {" \
	"})." \
	"" \
	"init(_, Req, _Opts) ->" \
	"	{loop, Req, \#state{}, 5000, hibernate}." \
	"" \
	"info(_Info, Req, State) ->" \
	"	{loop, Req, State, hibernate}." \
	"" \
	"terminate(_Reason, _Req, _State) ->" \
	"	ok."
tpl_cowboy_rest = "-module($(n))." \
	"" \
	"-export([init/3])." \
	"-export([content_types_provided/2])." \
	"-export([get_html/2])." \
	"" \
	"init(_, _Req, _Opts) ->" \
	"	{upgrade, protocol, cowboy_rest}." \
	"" \
	"content_types_provided(Req, State) ->" \
	"	{[{{<<\"text\">>, <<\"html\">>, '*'}, get_html}], Req, State}." \
	"" \
	"get_html(Req, State) ->" \
	"	{<<\"<html><body>This is REST!</body></html>\">>, Req, State}."
tpl_cowboy_ws = "-module($(n))." \
	"-behaviour(cowboy_websocket_handler)." \
	"" \
	"-export([init/3])." \
	"-export([websocket_init/3])." \
	"-export([websocket_handle/3])." \
	"-export([websocket_info/3])." \
	"-export([websocket_terminate/3])." \
	"" \
	"-record(state, {" \
	"})." \
	"" \
	"init(_, _, _) ->" \
	"	{upgrade, protocol, cowboy_websocket}." \
	"" \
	"websocket_init(_, Req, _Opts) ->" \
	"	Req2 = cowboy_req:compact(Req)," \
	"	{ok, Req2, \#state{}}." \
	"" \
	"websocket_handle({text, Data}, Req, State) ->" \
	"	{reply, {text, Data}, Req, State};" \
	"websocket_handle({binary, Data}, Req, State) ->" \
	"	{reply, {binary, Data}, Req, State};" \
	"websocket_handle(_Frame, Req, State) ->" \
	"	{ok, Req, State}." \
	"" \
	"websocket_info(_Info, Req, State) ->" \
	"	{ok, Req, State}." \
	"" \
	"websocket_terminate(_Reason, _Req, _State) ->" \
	"	ok."
tpl_ranch_protocol = "-module($(n))." \
	"-behaviour(ranch_protocol)." \
	"" \
	"-export([start_link/4])." \
	"-export([init/4])." \
	"" \
	"-type opts() :: []." \
	"-export_type([opts/0])." \
	"" \
	"-record(state, {" \
	"	socket :: inet:socket()," \
	"	transport :: module()" \
	"})." \
	"" \
	"start_link(Ref, Socket, Transport, Opts) ->" \
	"	Pid = spawn_link(?MODULE, init, [Ref, Socket, Transport, Opts])," \
	"	{ok, Pid}." \
	"" \
	"-spec init(ranch:ref(), inet:socket(), module(), opts()) -> ok." \
	"init(Ref, Socket, Transport, _Opts) ->" \
	"	ok = ranch:accept_ack(Ref)," \
	"	loop(\#state{socket=Socket, transport=Transport})." \
	"" \
	"loop(State) ->" \
	"	loop(State)."

# Plugin-specific targets.

bootstrap:
ifneq ($(wildcard src/),)
	$(error Error: src/ directory already exists)
endif
	@printf "%s\n" $(bs_Makefile) > Makefile
	@mkdir src/
	@printf "%s\n" $(bs_appsrc) > src/$(PROJECT).app.src
	@printf "%s\n" $(bs_app) > src/$(PROJECT)_app.erl
	$(eval n := $(PROJECT)_sup)
	@printf "%s\n" $(tpl_supervisor) > src/$(PROJECT)_sup.erl

bootstrap-lib:
ifneq ($(wildcard src/),)
	$(error Error: src/ directory already exists)
endif
	@printf "%s\n" $(bs_Makefile) > Makefile
	@mkdir src/
	@printf "%s\n" $(bs_appsrc_lib) > src/$(PROJECT).app.src

bootstrap-rel:
ifneq ($(wildcard relx.config),)
	$(error Error: relx.config already exists)
endif
ifneq ($(wildcard rel/),)
	$(error Error: rel/ directory already exists)
endif
	@printf "%s\n" $(bs_relx_config) > relx.config
	@mkdir rel/
	@printf "%s\n" $(bs_sys_config) > rel/sys.config
	@printf "%s\n" $(bs_vm_args) > rel/vm.args

new:
ifeq ($(wildcard src/),)
	$(error Error: src/ directory does not exist)
endif
ifndef t
	$(error Usage: make new t=TEMPLATE n=NAME)
endif
ifndef tpl_$(t)
	$(error Unknown template)
endif
ifndef n
	$(error Usage: make new t=TEMPLATE n=NAME)
endif
	@printf "%s\n" $(tpl_$(t)) > src/$(n).erl

list-templates:
	@echo Available templates: $(sort $(patsubst tpl_%,%,$(filter tpl_%,$(.VARIABLES))))

# Copyright (c) 2014-2015, Loïc Hoguin <essen@ninenines.eu>
# This file is part of erlang.mk and subject to the terms of the ISC License.

.PHONY: clean-c_src distclean-c_src-env
# todo

# Configuration.

C_SRC_DIR = $(CURDIR)/c_src
C_SRC_ENV ?= $(C_SRC_DIR)/env.mk
C_SRC_OUTPUT ?= $(CURDIR)/priv/$(PROJECT).so

# System type and C compiler/flags.

UNAME_SYS := $(shell uname -s)
ifeq ($(UNAME_SYS), Darwin)
	CC ?= cc
	CFLAGS ?= -O3 -std=c99 -arch x86_64 -finline-functions -Wall -Wmissing-prototypes
	CXXFLAGS ?= -O3 -arch x86_64 -finline-functions -Wall
	LDFLAGS ?= -arch x86_64 -flat_namespace -undefined suppress
else ifeq ($(UNAME_SYS), FreeBSD)
	CC ?= cc
	CFLAGS ?= -O3 -std=c99 -finline-functions -Wall -Wmissing-prototypes
	CXXFLAGS ?= -O3 -finline-functions -Wall
else ifeq ($(UNAME_SYS), Linux)
	CC ?= gcc
	CFLAGS ?= -O3 -std=c99 -finline-functions -Wall -Wmissing-prototypes
	CXXFLAGS ?= -O3 -finline-functions -Wall
endif

CFLAGS += -fPIC -I $(ERTS_INCLUDE_DIR) -I $(ERL_INTERFACE_INCLUDE_DIR)
CXXFLAGS += -fPIC -I $(ERTS_INCLUDE_DIR) -I $(ERL_INTERFACE_INCLUDE_DIR)

LDLIBS += -L $(ERL_INTERFACE_LIB_DIR) -lerl_interface -lei
LDFLAGS += -shared

# Verbosity.

c_verbose_0 = @echo " C     " $(?F);
c_verbose = $(c_verbose_$(V))

cpp_verbose_0 = @echo " CPP   " $(?F);
cpp_verbose = $(cpp_verbose_$(V))

link_verbose_0 = @echo " LD    " $(@F);
link_verbose = $(link_verbose_$(V))

# Targets.

ifeq ($(wildcard $(C_SRC_DIR)),)
else ifneq ($(wildcard $(C_SRC_DIR)/Makefile),)
app::
	$(MAKE) -C $(C_SRC_DIR)

clean::
	$(MAKE) -C $(C_SRC_DIR) clean

else
SOURCES := $(shell find $(C_SRC_DIR) -type f \( -name "*.c" -o -name "*.C" -o -name "*.cc" -o -name "*.cpp" \))
OBJECTS = $(addsuffix .o, $(basename $(SOURCES)))

COMPILE_C = $(c_verbose) $(CC) $(CFLAGS) $(CPPFLAGS) -c
COMPILE_CPP = $(cpp_verbose) $(CXX) $(CXXFLAGS) $(CPPFLAGS) -c

app:: $(C_SRC_ENV) $(C_SRC_OUTPUT)

$(C_SRC_OUTPUT): $(OBJECTS)
	@mkdir -p priv/
	$(link_verbose) $(CC) $(OBJECTS) $(LDFLAGS) $(LDLIBS) -o $(C_SRC_OUTPUT)

%.o: %.c
	$(COMPILE_C) $(OUTPUT_OPTION) $<

%.o: %.cc
	$(COMPILE_CPP) $(OUTPUT_OPTION) $<

%.o: %.C
	$(COMPILE_CPP) $(OUTPUT_OPTION) $<

%.o: %.cpp
	$(COMPILE_CPP) $(OUTPUT_OPTION) $<

$(C_SRC_ENV):
	@$(ERL) -eval "file:write_file(\"$(C_SRC_ENV)\", \
		io_lib:format( \
			\"ERTS_INCLUDE_DIR ?= ~s/erts-~s/include/~n\" \
			\"ERL_INTERFACE_INCLUDE_DIR ?= ~s~n\" \
			\"ERL_INTERFACE_LIB_DIR ?= ~s~n\", \
			[code:root_dir(), erlang:system_info(version), \
			code:lib_dir(erl_interface, include), \
			code:lib_dir(erl_interface, lib)])), \
		halt()."

clean:: clean-c_src

clean-c_src:
	$(gen_verbose) rm -f $(C_SRC_OUTPUT) $(OBJECTS)

distclean:: distclean-c_src-env

distclean-c_src-env:
	$(gen_verbose) rm -f $(C_SRC_ENV)

-include $(C_SRC_ENV)
endif

# Copyright (c) 2013-2015, Loïc Hoguin <essen@ninenines.eu>
# This file is part of erlang.mk and subject to the terms of the ISC License.

.PHONY: ct distclean-ct

# Configuration.

CT_OPTS ?=
ifneq ($(wildcard $(TEST_DIR)),)
	CT_SUITES ?= $(sort $(subst _SUITE.erl,,$(shell find $(TEST_DIR) -type f -name \*_SUITE.erl -exec basename {} \;)))
else
	CT_SUITES ?=
endif

# Core targets.

tests:: ct

distclean:: distclean-ct

help::
	@printf "%s\n" "" \
		"Common_test targets:" \
		"  ct          Run all the common_test suites for this project" \
		"" \
		"All your common_test suites have their associated targets." \
		"A suite named http_SUITE can be ran using the ct-http target."

# Plugin-specific targets.

CT_RUN = ct_run \
	-no_auto_compile \
	-noinput \
	-pa ebin $(DEPS_DIR)/*/ebin \
	-dir $(TEST_DIR) \
	-logdir logs

ifeq ($(CT_SUITES),)
ct:
else
ct: test-build
	@mkdir -p logs/
	$(gen_verbose) $(CT_RUN) -suite $(addsuffix _SUITE,$(CT_SUITES)) $(CT_OPTS)
endif

define ct_suite_target
ct-$(1): test-build
	@mkdir -p logs/
	$(gen_verbose) $(CT_RUN) -suite $(addsuffix _SUITE,$(1)) $(CT_OPTS)
endef

$(foreach test,$(CT_SUITES),$(eval $(call ct_suite_target,$(test))))

distclean-ct:
	$(gen_verbose) rm -rf logs/

# Copyright (c) 2013-2015, Loïc Hoguin <essen@ninenines.eu>
# This file is part of erlang.mk and subject to the terms of the ISC License.

.PHONY: plt distclean-plt dialyze

# Configuration.

DIALYZER_PLT ?= $(CURDIR)/.$(PROJECT).plt
export DIALYZER_PLT

PLT_APPS ?=
DIALYZER_DIRS ?= --src -r src
DIALYZER_OPTS ?= -Werror_handling -Wrace_conditions \
	-Wunmatched_returns # -Wunderspecs

# Core targets.

distclean:: distclean-plt

help::
	@printf "%s\n" "" \
		"Dialyzer targets:" \
		"  plt         Build a PLT file for this project" \
		"  dialyze     Analyze the project using Dialyzer"

# Plugin-specific targets.

$(DIALYZER_PLT): deps app
	@dialyzer --build_plt --apps erts kernel stdlib $(PLT_APPS) $(ALL_DEPS_DIRS)

plt: $(DIALYZER_PLT)

distclean-plt:
	$(gen_verbose) rm -f $(DIALYZER_PLT)

ifneq ($(wildcard $(DIALYZER_PLT)),)
dialyze:
else
dialyze: $(DIALYZER_PLT)
endif
	@dialyzer --no_native $(DIALYZER_DIRS) $(DIALYZER_OPTS)

# Copyright (c) 2013-2015, Loïc Hoguin <essen@ninenines.eu>
# Copyright (c) 2015, Viktor Söderqvist <viktor@zuiderkwast.se>
# This file is part of erlang.mk and subject to the terms of the ISC License.

.PHONY: distclean-edoc build-doc-deps

# Configuration.

EDOC_OPTS ?=

# Core targets.

docs:: distclean-edoc build-doc-deps
	$(gen_verbose) $(ERL) -eval 'edoc:application($(PROJECT), ".", [$(EDOC_OPTS)]), halt().'

distclean:: distclean-edoc

# Plugin-specific targets.

DOC_DEPS_DIRS = $(addprefix $(DEPS_DIR)/,$(DOC_DEPS))

$(foreach dep,$(DOC_DEPS),$(eval $(call dep_target,$(dep))))

build-doc-deps: $(DOC_DEPS_DIRS)
	@for dep in $(DOC_DEPS_DIRS) ; do $(MAKE) -C $$dep; done

distclean-edoc:
	$(gen_verbose) rm -f doc/*.css doc/*.html doc/*.png doc/edoc-info

# Copyright (c) 2014, Juan Facorro <juan@inaka.net>
# This file is part of erlang.mk and subject to the terms of the ISC License.

.PHONY: elvis distclean-elvis

# Configuration.

ELVIS_CONFIG ?= $(CURDIR)/elvis.config

ELVIS ?= $(CURDIR)/elvis
export ELVIS

ELVIS_URL ?= https://github.com/inaka/elvis/releases/download/0.2.3/elvis
ELVIS_CONFIG_URL ?= https://github.com/inaka/elvis/releases/download/0.2.3/elvis.config
ELVIS_OPTS ?=

# Core targets.

help::
	@printf "%s\n" "" \
		"Elvis targets:" \
		"  elvis       Run Elvis using the local elvis.config or download the default otherwise"

distclean:: distclean-elvis

# Plugin-specific targets.

$(ELVIS):
	@$(call core_http_get,$(ELVIS),$(ELVIS_URL))
	@chmod +x $(ELVIS)

$(ELVIS_CONFIG):
	@$(call core_http_get,$(ELVIS_CONFIG),$(ELVIS_CONFIG_URL))

elvis: $(ELVIS) $(ELVIS_CONFIG)
	@$(ELVIS) rock -c $(ELVIS_CONFIG) $(ELVIS_OPTS)

distclean-elvis:
	$(gen_verbose) rm -rf $(ELVIS)

# Copyright (c) 2013-2015, Loïc Hoguin <essen@ninenines.eu>
# This file is part of erlang.mk and subject to the terms of the ISC License.

# Configuration.

DTL_FULL_PATH ?= 0

# Verbosity.

dtl_verbose_0 = @echo " DTL   " $(filter %.dtl,$(?F));
dtl_verbose = $(dtl_verbose_$(V))

# Core targets.

define compile_erlydtl
	$(dtl_verbose) $(ERL) -pa ebin/ $(DEPS_DIR)/erlydtl/ebin/ -eval ' \
		Compile = fun(F) -> \
			S = fun (1) -> re:replace(filename:rootname(string:sub_string(F, 11), ".dtl"), "/",  "_",  [{return, list}, global]); \
				(0) -> filename:basename(F, ".dtl") \
			end, \
			Module = list_to_atom(string:to_lower(S($(DTL_FULL_PATH))) ++ "_dtl"), \
			{ok, _} = erlydtl:compile(F, Module, [{out_dir, "ebin/"}, return_errors, {doc_root, "templates"}]) \
		end, \
		_ = [Compile(F) || F <- string:tokens("$(1)", " ")], \
		halt().'
endef

ifneq ($(wildcard src/),)
ebin/$(PROJECT).app:: $(shell find templates -type f -name \*.dtl 2>/dev/null)
	$(if $(strip $?),$(call compile_erlydtl,$?))
endif

# Copyright (c) 2014 Dave Cottlehuber <dch@skunkwerks.at>
# This file is part of erlang.mk and subject to the terms of the ISC License.

.PHONY: distclean-escript escript

# Configuration.

ESCRIPT_NAME ?= $(PROJECT)
ESCRIPT_COMMENT ?= This is an -*- erlang -*- file

ESCRIPT_BEAMS ?= "ebin/*", "deps/*/ebin/*"
ESCRIPT_SYS_CONFIG ?= "rel/sys.config"
ESCRIPT_EMU_ARGS ?= -pa . \
	-sasl errlog_type error \
	-escript main $(ESCRIPT_NAME)
ESCRIPT_SHEBANG ?= /usr/bin/env escript
ESCRIPT_STATIC ?= "deps/*/priv/**", "priv/**"

# Core targets.

distclean:: distclean-escript

help::
	@printf "%s\n" "" \
		"Escript targets:" \
		"  escript     Build an executable escript archive" \

# Plugin-specific targets.

# Based on https://github.com/synrc/mad/blob/master/src/mad_bundle.erl
# Copyright (c) 2013 Maxim Sokhatsky, Synrc Research Center
# Modified MIT License, https://github.com/synrc/mad/blob/master/LICENSE :
# Software may only be used for the great good and the true happiness of all
# sentient beings.

define ESCRIPT_RAW
'Read = fun(F) -> {ok, B} = file:read_file(filename:absname(F)), B end,'\
'Files = fun(L) -> A = lists:concat([filelib:wildcard(X)||X<- L ]),'\
'  [F || F <- A, not filelib:is_dir(F) ] end,'\
'Squash = fun(L) -> [{filename:basename(F), Read(F) } || F <- L ] end,'\
'Zip = fun(A, L) -> {ok,{_,Z}} = zip:create(A, L, [{compress,all},memory]), Z end,'\
'Ez = fun(Escript) ->'\
'  Static = Files([$(ESCRIPT_STATIC)]),'\
'  Beams = Squash(Files([$(ESCRIPT_BEAMS), $(ESCRIPT_SYS_CONFIG)])),'\
'  Archive = Beams ++ [{ "static.gz", Zip("static.gz", Static)}],'\
'  escript:create(Escript, [ $(ESCRIPT_OPTIONS)'\
'    {archive, Archive, [memory]},'\
'    {shebang, "$(ESCRIPT_SHEBANG)"},'\
'    {comment, "$(ESCRIPT_COMMENT)"},'\
'    {emu_args, " $(ESCRIPT_EMU_ARGS)"}'\
'  ]),'\
'  file:change_mode(Escript, 8#755)'\
'end,'\
'Ez("$(ESCRIPT_NAME)"),'\
'halt().'
endef

ESCRIPT_COMMAND = $(subst ' ',,$(ESCRIPT_RAW))

escript:: distclean-escript deps app
	$(gen_verbose) $(ERL) -eval $(ESCRIPT_COMMAND)

distclean-escript:
	$(gen_verbose) rm -f $(ESCRIPT_NAME)

# Copyright (c) 2014, Enrique Fernandez <enrique.fernandez@erlang-solutions.com>
# Copyright (c) 2015, Loïc Hoguin <essen@ninenines.eu>
# This file is contributed to erlang.mk and subject to the terms of the ISC License.

.PHONY: eunit

# Configuration

ifeq ($(strip $(TEST_DIR)),)
TAGGED_EUNIT_TESTS = {dir,"ebin"}
else
ifeq ($(wildcard $(TEST_DIR)),)
TAGGED_EUNIT_TESTS = {dir,"ebin"}
else
# All modules in TEST_DIR
TEST_DIR_MODS = $(notdir $(basename $(shell find $(TEST_DIR) -type f -name *.beam)))
# All modules in 'ebin'
EUNIT_EBIN_MODS = $(notdir $(basename $(shell find ebin -type f -name *.beam)))
# Only those modules in TEST_DIR with no matching module in 'ebin'.
# This is done to avoid some tests being executed twice.
EUNIT_MODS = $(filter-out $(patsubst %,%_tests,$(EUNIT_EBIN_MODS)),$(TEST_DIR_MODS))
TAGGED_EUNIT_TESTS = {dir,"ebin"} $(foreach mod,$(EUNIT_MODS),$(shell echo $(mod) | sed -e 's/\(.*\)/{module,\1}/g'))
endif
endif

EUNIT_OPTS ?=

# Utility functions

define str-join
	$(shell echo '$(strip $(1))' | sed -e "s/ /,/g")
endef

# Core targets.

tests:: eunit

help::
	@printf "%s\n" "" \
		"EUnit targets:" \
		"  eunit       Run all the EUnit tests for this project"

# Plugin-specific targets.

EUNIT_RUN = $(ERL) \
	-pa $(TEST_DIR) $(DEPS_DIR)/*/ebin \
	-pz ebin \
	-eval 'case eunit:test([$(call str-join,$(TAGGED_EUNIT_TESTS))], [$(EUNIT_OPTS)]) of ok -> halt(0); error -> halt(1) end.'

eunit: test-build
	$(gen_verbose) $(EUNIT_RUN)

# Copyright (c) 2013-2015, Loïc Hoguin <essen@ninenines.eu>
# This file is part of erlang.mk and subject to the terms of the ISC License.

.PHONY: relx-rel distclean-relx-rel distclean-relx

# Configuration.

RELX_CONFIG ?= $(CURDIR)/relx.config

RELX ?= $(CURDIR)/relx
export RELX

RELX_URL ?= https://github.com/erlware/relx/releases/download/v1.3.1/relx
RELX_OPTS ?=
RELX_OUTPUT_DIR ?= _rel

ifeq ($(firstword $(RELX_OPTS)),-o)
	RELX_OUTPUT_DIR = $(word 2,$(RELX_OPTS))
else
	RELX_OPTS += -o $(RELX_OUTPUT_DIR)
endif

# Core targets.

ifneq ($(wildcard $(RELX_CONFIG)),)
rel:: distclean-relx-rel relx-rel
endif

distclean:: distclean-relx-rel distclean-relx

# Plugin-specific targets.

define relx_fetch
	$(call core_http_get,$(RELX),$(RELX_URL))
	chmod +x $(RELX)
endef

$(RELX):
	@$(call relx_fetch)

relx-rel: $(RELX)
	@$(RELX) -c $(RELX_CONFIG) $(RELX_OPTS)

distclean-relx-rel:
	$(gen_verbose) rm -rf $(RELX_OUTPUT_DIR)

distclean-relx:
	$(gen_verbose) rm -rf $(RELX)

# Copyright (c) 2014, M Robert Martin <rob@version2beta.com>
# This file is contributed to erlang.mk and subject to the terms of the ISC License.

.PHONY: shell

# Configuration.

SHELL_PATH ?= -pa $(CURDIR)/ebin $(DEPS_DIR)/*/ebin
SHELL_OPTS ?=

ALL_SHELL_DEPS_DIRS = $(addprefix $(DEPS_DIR)/,$(SHELL_DEPS))

# Core targets

help::
	@printf "%s\n" "" \
		"Shell targets:" \
		"  shell              Run an erlang shell with SHELL_OPTS or reasonable default"

# Plugin-specific targets.

$(foreach dep,$(SHELL_DEPS),$(eval $(call dep_target,$(dep))))

build-shell-deps: $(ALL_SHELL_DEPS_DIRS)
	@for dep in $(ALL_SHELL_DEPS_DIRS) ; do $(MAKE) -C $$dep ; done

shell: build-shell-deps
	$(gen_verbose) erl $(SHELL_PATH) $(SHELL_OPTS)

# Copyright (c) 2015, Loïc Hoguin <essen@ninenines.eu>
# This file is part of erlang.mk and subject to the terms of the ISC License.

ifneq ($(wildcard $(DEPS_DIR)/triq),)
.PHONY: triq

# Targets.

tests:: triq

define triq_run
$(ERL) -pa $(CURDIR)/ebin $(DEPS_DIR)/*/ebin \
	-eval "try $(1) of true -> halt(0); _ -> halt(1) catch error:undef -> io:format(\"Undefined property or module~n\"), halt() end."
endef

ifdef t
ifeq (,$(findstring :,$(t)))
triq: test-build
	@$(call triq_run,triq:check($(t)))
else
triq: test-build
	@echo Testing $(t)/0
	@$(call triq_run,triq:check($(t)()))
endif
else
triq: test-build
	$(eval MODULES := $(shell find ebin -type f -name \*.beam \
		| sed "s/ebin\//'/;s/\.beam/',/" | sed '$$s/.$$//'))
	$(gen_verbose) $(call triq_run,[true] =:= lists:usort([triq:check(M) || M <- [$(MODULES)]]))
endif
endif

# Copyright (c) 2015, Euen Lopez <euen@inakanetworks.com>
# This file is part of erlang.mk and subject to the terms of the ISC License.

.PHONY: xref distclean-xref

# Configuration.

ifeq ($(XREF_CONFIG),)
	XREF_ARGS :=
else
	XREF_ARGS := -c $(XREF_CONFIG)
endif

XREFR ?= $(CURDIR)/xrefr
export XREFR

XREFR_URL ?= https://github.com/inaka/xref_runner/releases/download/0.2.0/xrefr

# Core targets.

help::
	@printf "%s\n" "" \
		"Xref targets:" \
		"	xref				Run Xrefr using $XREF_CONFIG as config file if defined"

distclean:: distclean-xref

# Plugin-specific targets.

$(XREFR):
	@$(call core_http_get,$(XREFR),$(XREFR_URL))
	@chmod +x $(XREFR)

xref: deps app $(XREFR)
	$(gen_verbose) $(XREFR) $(XREFR_ARGS)

distclean-xref:
	$(gen_verbose) rm -rf $(XREFR)
=======
.PHONY: bootstrap
bootstrap: ;
>>>>>>> 8c310789
<|MERGE_RESOLUTION|>--- conflicted
+++ resolved
@@ -10,1222 +10,5 @@
 	cp $(ERLANG_MK_BUILD_DIR)/erlang.mk ./erlang.mk
 	rm -rf $(ERLANG_MK_BUILD_DIR)
 
-<<<<<<< HEAD
-# Copyright (c) 2013-2015, Loïc Hoguin <essen@ninenines.eu>
-# This file is part of erlang.mk and subject to the terms of the ISC License.
-
-.PHONY: distclean-deps distclean-pkg pkg-list pkg-search
-
-# Configuration.
-
-AUTOPATCH ?= edown gen_leader gproc
-export AUTOPATCH
-
-DEPS_DIR ?= $(CURDIR)/deps
-export DEPS_DIR
-
-REBAR_DEPS_DIR = $(DEPS_DIR)
-export REBAR_DEPS_DIR
-
-ALL_DEPS_DIRS = $(addprefix $(DEPS_DIR)/,$(DEPS))
-
-ifeq ($(filter $(DEPS_DIR),$(subst :, ,$(ERL_LIBS))),)
-ifeq ($(ERL_LIBS),)
-	ERL_LIBS = $(DEPS_DIR)
-else
-	ERL_LIBS := $(ERL_LIBS):$(DEPS_DIR)
-endif
-endif
-export ERL_LIBS
-
-PKG_FILE2 ?= $(CURDIR)/.erlang.mk.packages.v2
-export PKG_FILE2
-
-PKG_FILE_URL ?= https://raw.githubusercontent.com/ninenines/erlang.mk/master/packages.v2.tsv
-
-# Core targets.
-
-deps:: $(ALL_DEPS_DIRS)
-	@for dep in $(ALL_DEPS_DIRS) ; do \
-		if [ -f $$dep/GNUmakefile ] || [ -f $$dep/makefile ] || [ -f $$dep/Makefile ] ; then \
-			$(MAKE) -C $$dep || exit $$? ; \
-		else \
-			echo "ERROR: No makefile to build dependency $$dep. Consider adding it to AUTOPATCH." ; \
-			exit 1 ; \
-		fi ; \
-	done
-
-distclean:: distclean-deps distclean-pkg
-
-# Deps related targets.
-
-define dep_autopatch
-	$(ERL) -eval " \
-DepDir = \"$(DEPS_DIR)/$(1)/\", \
-fun() -> \
-	{ok, Conf} = case file:consult(DepDir ++ \"rebar.config\") of \
-		{error, enoent} -> {ok, []}; Res -> Res end, \
-	File = case lists:keyfind(deps, 1, Conf) of false -> []; {_, Deps} -> \
-		[begin {Method, Repo, Commit} = case Repos of \
-			{git, R} -> {git, R, master}; \
-			{M, R, {branch, C}} -> {M, R, C}; \
-			{M, R, {tag, C}} -> {M, R, C}; \
-			{M, R, C} -> {M, R, C} \
-		end, \
-		io_lib:format(\"DEPS += ~s\ndep_~s = ~s ~s ~s~n\", [Name, Name, Method, Repo, Commit]) \
-		end || {Name, _, Repos} <- Deps] \
-	end, \
-	First = case lists:keyfind(erl_first_files, 1, Conf) of false -> []; {_, Files} -> \
-		Names = [[\" \", begin \"lre.\" ++ R = lists:reverse(F), lists:reverse(R) end] \
-			 || \"src/\" ++ F <- Files], \
-		io_lib:format(\"COMPILE_FIRST +=~s\n\", [Names]) \
-	end, \
-	ok = file:write_file(\"$(DEPS_DIR)/$(1)/Makefile\", [\"ERLC_OPTS = +debug_info\n\n\", File, First, \"\ninclude erlang.mk\"]) \
-end(), \
-AppSrcOut = \"$(DEPS_DIR)/$(1)/src/$(1).app.src\", \
-AppSrcIn = case filelib:is_regular(AppSrcOut) of false -> \"$(DEPS_DIR)/$(1)/ebin/$(1).app\"; true -> AppSrcOut end, \
-fun() -> \
-	{ok, [{application, $(1), L}]} = file:consult(AppSrcIn), \
-	L2 = case lists:keyfind(modules, 1, L) of {_, _} -> L; false -> [{modules, []}|L] end, \
-	L3 = case lists:keyfind(vsn, 1, L2) of {vsn, git} -> lists:keyreplace(vsn, 1, L2, {vsn, \"git\"}); _ -> L2 end, \
-	ok = file:write_file(AppSrcOut, io_lib:format(\"~p.~n\", [{application, $(1), L3}])) \
-end(), \
-case AppSrcOut of AppSrcIn -> ok; _ -> ok = file:delete(AppSrcIn) end, \
-halt()."
-endef
-
-ifeq ($(V),0)
-define dep_autopatch_verbose
-	@echo " PATCH " $(1);
-endef
-endif
-
-define dep_fetch
-	if [ "$$$$VS" = "git" ]; then \
-		git clone -n -- $$$$REPO $(DEPS_DIR)/$(1); \
-		cd $(DEPS_DIR)/$(1) && git checkout -q $$$$COMMIT; \
-	elif [ "$$$$VS" = "hg" ]; then \
-		hg clone -U $$$$REPO $(DEPS_DIR)/$(1); \
-		cd $(DEPS_DIR)/$(1) && hg update -q $$$$COMMIT; \
-	elif [ "$$$$VS" = "svn" ]; then \
-		svn checkout $$$$REPO $(DEPS_DIR)/$(1); \
-	elif [ "$$$$VS" = "cp" ]; then \
-		cp -R $$$$REPO $(DEPS_DIR)/$(1); \
-	else \
-		echo "Unknown or invalid dependency: $(1). Please consult the erlang.mk README for instructions." >&2; \
-		exit 78; \
-	fi
-endef
-
-define dep_target
-$(DEPS_DIR)/$(1):
-	@mkdir -p $(DEPS_DIR)
-ifeq (,$(dep_$(1)))
-	@if [ ! -f $(PKG_FILE2) ]; then $(call core_http_get,$(PKG_FILE2),$(PKG_FILE_URL)); fi
-	@DEPPKG=$$$$(awk 'BEGIN { FS = "\t" }; $$$$1 == "$(1)" { print $$$$2 " " $$$$3 " " $$$$4 }' $(PKG_FILE2);); \
-	VS=$$$$(echo $$$$DEPPKG | cut -d " " -f1); \
-	REPO=$$$$(echo $$$$DEPPKG | cut -d " " -f2); \
-	COMMIT=$$$$(echo $$$$DEPPKG | cut -d " " -f3); \
-	$(call dep_fetch,$(1))
-else
-	@VS=$(word 1,$(dep_$(1))); \
-	REPO=$(word 2,$(dep_$(1))); \
-	COMMIT=$(word 3,$(dep_$(1))); \
-	$(call dep_fetch,$(1))
-endif
-ifneq ($(filter $(1),$(AUTOPATCH)),)
-	$(call dep_autopatch_verbose,$(1)) \
-		$(call dep_autopatch,$(1)); \
-		cd $(DEPS_DIR)/$(1)/ && ln -s ../../erlang.mk
-endif
-endef
-
-$(foreach dep,$(DEPS),$(eval $(call dep_target,$(dep))))
-
-distclean-deps:
-	$(gen_verbose) rm -rf $(DEPS_DIR)
-
-# Packages related targets.
-
-$(PKG_FILE2):
-	@$(call core_http_get,$(PKG_FILE2),$(PKG_FILE_URL))
-
-pkg-list: $(PKG_FILE2)
-	@cat $(PKG_FILE2) | awk 'BEGIN { FS = "\t" }; { print \
-		"Name:\t\t" $$1 "\n" \
-		"Repository:\t" $$3 "\n" \
-		"Website:\t" $$5 "\n" \
-		"Description:\t" $$6 "\n" }'
-
-ifdef q
-pkg-search: $(PKG_FILE2)
-	@cat $(PKG_FILE2) | grep -i ${q} | awk 'BEGIN { FS = "\t" }; { print \
-		"Name:\t\t" $$1 "\n" \
-		"Repository:\t" $$3 "\n" \
-		"Website:\t" $$5 "\n" \
-		"Description:\t" $$6 "\n" }'
-else
-pkg-search:
-	$(error Usage: make pkg-search q=STRING)
-endif
-
-ifeq ($(PKG_FILE2),$(CURDIR)/.erlang.mk.packages.v2)
-distclean-pkg:
-	$(gen_verbose) rm -f $(PKG_FILE2)
-endif
-
-help::
-	@printf "%s\n" "" \
-		"Package-related targets:" \
-		"  pkg-list              List all known packages" \
-		"  pkg-search q=STRING   Search for STRING in the package index"
-
-# Copyright (c) 2013-2015, Loïc Hoguin <essen@ninenines.eu>
-# This file is part of erlang.mk and subject to the terms of the ISC License.
-
-.PHONY: clean-app
-
-# Configuration.
-
-ERLC_OPTS ?= -Werror +debug_info +warn_export_vars +warn_shadow_vars \
-	+warn_obsolete_guard # +bin_opt_info +warn_export_all +warn_missing_spec
-COMPILE_FIRST ?=
-COMPILE_FIRST_PATHS = $(addprefix src/,$(addsuffix .erl,$(COMPILE_FIRST)))
-ERLC_EXCLUDE ?=
-ERLC_EXCLUDE_PATHS = $(addprefix src/,$(addsuffix .erl,$(ERLC_EXCLUDE)))
-
-ERLC_MIB_OPTS ?=
-COMPILE_MIB_FIRST ?=
-COMPILE_MIB_FIRST_PATHS = $(addprefix mibs/,$(addsuffix .mib,$(COMPILE_MIB_FIRST)))
-
-# Verbosity.
-
-appsrc_verbose_0 = @echo " APP   " $(PROJECT).app.src;
-appsrc_verbose = $(appsrc_verbose_$(V))
-
-erlc_verbose_0 = @echo " ERLC  " $(filter-out $(patsubst %,%.erl,$(ERLC_EXCLUDE)),\
-	$(filter %.erl %.core,$(?F)));
-erlc_verbose = $(erlc_verbose_$(V))
-
-xyrl_verbose_0 = @echo " XYRL  " $(filter %.xrl %.yrl,$(?F));
-xyrl_verbose = $(xyrl_verbose_$(V))
-
-mib_verbose_0 = @echo " MIB   " $(filter %.bin %.mib,$(?F));
-mib_verbose = $(mib_verbose_$(V))
-
-# Targets.
-
-ifeq ($(wildcard ebin/test),)
-app:: app-build
-else
-app:: clean app-build
-endif
-
-app-build: erlc-include ebin/$(PROJECT).app
-	$(eval MODULES := $(shell find ebin -type f -name \*.beam \
-		| sed "s/ebin\//'/;s/\.beam/',/" | sed '$$s/.$$//'))
-	@if [ -z "$$(grep -E '^[^%]*{modules,' src/$(PROJECT).app.src)" ]; then \
-		echo "Empty modules entry not found in $(PROJECT).app.src. Please consult the erlang.mk README for instructions." >&2; \
-		exit 1; \
-	fi
-	$(eval GITDESCRIBE := $(shell git describe --dirty --abbrev=7 --tags --always --first-parent 2>/dev/null || true))
-	$(appsrc_verbose) cat src/$(PROJECT).app.src \
-		| sed "s/{modules,[[:space:]]*\[\]}/{modules, \[$(MODULES)\]}/" \
-		| sed "s/{id,[[:space:]]*\"git\"}/{id, \"$(GITDESCRIBE)\"}/" \
-		> ebin/$(PROJECT).app
-
-erlc-include:
-	-@if [ -d ebin/ ]; then \
-		find include/ src/ -type f -name \*.hrl -newer ebin -exec touch $(shell find src/ -type f -name "*.erl") \; 2>/dev/null || printf ''; \
-	fi
-
-define compile_erl
-	$(erlc_verbose) erlc -v $(ERLC_OPTS) -o ebin/ \
-		-pa ebin/ -I include/ $(filter-out $(ERLC_EXCLUDE_PATHS),\
-		$(COMPILE_FIRST_PATHS) $(1))
-endef
-
-define compile_xyrl
-	$(xyrl_verbose) erlc -v -o ebin/ $(1)
-	$(xyrl_verbose) erlc $(ERLC_OPTS) -o ebin/ ebin/*.erl
-	@rm ebin/*.erl
-endef
-
-define compile_mib
-	$(mib_verbose) erlc -v $(ERLC_MIB_OPTS) -o priv/mibs/ \
-		-I priv/mibs/ $(COMPILE_MIB_FIRST_PATHS) $(1)
-	$(mib_verbose) erlc -o include/ -- priv/mibs/*.bin
-endef
-
-ifneq ($(wildcard src/),)
-ebin/$(PROJECT).app::
-	@mkdir -p ebin/
-
-ifneq ($(wildcard mibs/),)
-ebin/$(PROJECT).app:: $(shell find mibs -type f -name \*.mib)
-	@mkdir -p priv/mibs/ include
-	$(if $(strip $?),$(call compile_mib,$?))
-endif
-
-ebin/$(PROJECT).app:: $(shell find src -type f -name \*.erl) \
-		$(shell find src -type f -name \*.core)
-	$(if $(strip $?),$(call compile_erl,$?))
-
-ebin/$(PROJECT).app:: $(shell find src -type f -name \*.xrl) \
-		$(shell find src -type f -name \*.yrl)
-	$(if $(strip $?),$(call compile_xyrl,$?))
-endif
-
-clean:: clean-app
-
-clean-app:
-	$(gen_verbose) rm -rf ebin/ priv/mibs/ \
-		$(addprefix include/,$(addsuffix .hrl,$(notdir $(basename $(wildcard mibs/*.mib)))))
-
-# Copyright (c) 2015, Loïc Hoguin <essen@ninenines.eu>
-# This file is part of erlang.mk and subject to the terms of the ISC License.
-
-.PHONY: test-deps test-dir test-build clean-test-dir
-
-# Configuration.
-
-TEST_DIR ?= test
-
-ALL_TEST_DEPS_DIRS = $(addprefix $(DEPS_DIR)/,$(TEST_DEPS))
-
-TEST_ERLC_OPTS ?= +debug_info +warn_export_vars +warn_shadow_vars +warn_obsolete_guard
-TEST_ERLC_OPTS += -DTEST=1
-
-# Targets.
-
-$(foreach dep,$(TEST_DEPS),$(eval $(call dep_target,$(dep))))
-
-test-deps: $(ALL_TEST_DEPS_DIRS)
-	@for dep in $(ALL_TEST_DEPS_DIRS) ; do $(MAKE) -C $$dep; done
-
-ifneq ($(strip $(TEST_DIR)),)
-test-dir:
-	$(gen_verbose) erlc -v $(TEST_ERLC_OPTS) -I include/ -o $(TEST_DIR) \
-		$(wildcard $(TEST_DIR)/*.erl $(TEST_DIR)/*/*.erl) -pa ebin/
-endif
-
-ifeq ($(wildcard ebin/test),)
-test-build: ERLC_OPTS=$(TEST_ERLC_OPTS)
-test-build: clean deps test-deps
-	@$(MAKE) --no-print-directory app-build test-dir ERLC_OPTS="$(TEST_ERLC_OPTS)"
-	$(gen_verbose) touch ebin/test
-else
-test-build: ERLC_OPTS=$(TEST_ERLC_OPTS)
-test-build: deps test-deps
-	@$(MAKE) --no-print-directory app-build test-dir ERLC_OPTS="$(TEST_ERLC_OPTS)"
-endif
-
-clean:: clean-test-dir
-
-clean-test-dir:
-ifneq ($(wildcard $(TEST_DIR)/*.beam),)
-	$(gen_verbose) rm -f $(TEST_DIR)/*.beam
-endif
-
-# Copyright (c) 2014-2015, Loïc Hoguin <essen@ninenines.eu>
-# This file is part of erlang.mk and subject to the terms of the ISC License.
-
-.PHONY: bootstrap bootstrap-lib bootstrap-rel new list-templates
-
-# Core targets.
-
-help::
-	@printf "%s\n" "" \
-		"Bootstrap targets:" \
-		"  bootstrap          Generate a skeleton of an OTP application" \
-		"  bootstrap-lib      Generate a skeleton of an OTP library" \
-		"  bootstrap-rel      Generate the files needed to build a release" \
-		"  new t=TPL n=NAME   Generate a module NAME based on the template TPL" \
-		"  list-templates     List available templates"
-
-# Bootstrap templates.
-
-bs_appsrc = "{application, $(PROJECT), [" \
-	"	{description, \"\"}," \
-	"	{vsn, \"0.1.0\"}," \
-	"	{id, \"git\"}," \
-	"	{modules, []}," \
-	"	{registered, []}," \
-	"	{applications, [" \
-	"		kernel," \
-	"		stdlib" \
-	"	]}," \
-	"	{mod, {$(PROJECT)_app, []}}," \
-	"	{env, []}" \
-	"]}."
-bs_appsrc_lib = "{application, $(PROJECT), [" \
-	"	{description, \"\"}," \
-	"	{vsn, \"0.1.0\"}," \
-	"	{id, \"git\"}," \
-	"	{modules, []}," \
-	"	{registered, []}," \
-	"	{applications, [" \
-	"		kernel," \
-	"		stdlib" \
-	"	]}" \
-	"]}."
-bs_Makefile = "PROJECT = $(PROJECT)" \
-	"include erlang.mk"
-bs_app = "-module($(PROJECT)_app)." \
-	"-behaviour(application)." \
-	"" \
-	"-export([start/2])." \
-	"-export([stop/1])." \
-	"" \
-	"start(_Type, _Args) ->" \
-	"	$(PROJECT)_sup:start_link()." \
-	"" \
-	"stop(_State) ->" \
-	"	ok."
-bs_relx_config = "{release, {$(PROJECT)_release, \"1\"}, [$(PROJECT)]}." \
-	"{extended_start_script, true}." \
-	"{sys_config, \"rel/sys.config\"}." \
-	"{vm_args, \"rel/vm.args\"}."
-bs_sys_config = "[" \
-	"]."
-bs_vm_args = "-name $(PROJECT)@127.0.0.1" \
-	"-setcookie $(PROJECT)" \
-	"-heart"
-# Normal templates.
-tpl_supervisor = "-module($(n))." \
-	"-behaviour(supervisor)." \
-	"" \
-	"-export([start_link/0])." \
-	"-export([init/1])." \
-	"" \
-	"start_link() ->" \
-	"	supervisor:start_link({local, ?MODULE}, ?MODULE, [])." \
-	"" \
-	"init([]) ->" \
-	"	Procs = []," \
-	"	{ok, {{one_for_one, 1, 5}, Procs}}."
-tpl_gen_server = "-module($(n))." \
-	"-behaviour(gen_server)." \
-	"" \
-	"%% API." \
-	"-export([start_link/0])." \
-	"" \
-	"%% gen_server." \
-	"-export([init/1])." \
-	"-export([handle_call/3])." \
-	"-export([handle_cast/2])." \
-	"-export([handle_info/2])." \
-	"-export([terminate/2])." \
-	"-export([code_change/3])." \
-	"" \
-	"-record(state, {" \
-	"})." \
-	"" \
-	"%% API." \
-	"" \
-	"-spec start_link() -> {ok, pid()}." \
-	"start_link() ->" \
-	"	gen_server:start_link(?MODULE, [], [])." \
-	"" \
-	"%% gen_server." \
-	"" \
-	"init([]) ->" \
-	"	{ok, \#state{}}." \
-	"" \
-	"handle_call(_Request, _From, State) ->" \
-	"	{reply, ignored, State}." \
-	"" \
-	"handle_cast(_Msg, State) ->" \
-	"	{noreply, State}." \
-	"" \
-	"handle_info(_Info, State) ->" \
-	"	{noreply, State}." \
-	"" \
-	"terminate(_Reason, _State) ->" \
-	"	ok." \
-	"" \
-	"code_change(_OldVsn, State, _Extra) ->" \
-	"	{ok, State}."
-tpl_gen_fsm = "-module($(n))." \
-	"-behaviour(gen_fsm)." \
-	"" \
-	"%% API." \
-	"-export([start_link/0])." \
-	"" \
-	"%% gen_fsm." \
-	"-export([init/1])." \
-	"-export([state_name/2])." \
-	"-export([handle_event/3])." \
-	"-export([state_name/3])." \
-	"-export([handle_sync_event/4])." \
-	"-export([handle_info/3])." \
-	"-export([terminate/3])." \
-	"-export([code_change/4])." \
-	"" \
-	"-record(state, {" \
-	"})." \
-	"" \
-	"%% API." \
-	"" \
-	"-spec start_link() -> {ok, pid()}." \
-	"start_link() ->" \
-	"	gen_fsm:start_link(?MODULE, [], [])." \
-	"" \
-	"%% gen_fsm." \
-	"" \
-	"init([]) ->" \
-	"	{ok, state_name, \#state{}}." \
-	"" \
-	"state_name(_Event, StateData) ->" \
-	"	{next_state, state_name, StateData}." \
-	"" \
-	"handle_event(_Event, StateName, StateData) ->" \
-	"	{next_state, StateName, StateData}." \
-	"" \
-	"state_name(_Event, _From, StateData) ->" \
-	"	{reply, ignored, state_name, StateData}." \
-	"" \
-	"handle_sync_event(_Event, _From, StateName, StateData) ->" \
-	"	{reply, ignored, StateName, StateData}." \
-	"" \
-	"handle_info(_Info, StateName, StateData) ->" \
-	"	{next_state, StateName, StateData}." \
-	"" \
-	"terminate(_Reason, _StateName, _StateData) ->" \
-	"	ok." \
-	"" \
-	"code_change(_OldVsn, StateName, StateData, _Extra) ->" \
-	"	{ok, StateName, StateData}."
-tpl_cowboy_http = "-module($(n))." \
-	"-behaviour(cowboy_http_handler)." \
-	"" \
-	"-export([init/3])." \
-	"-export([handle/2])." \
-	"-export([terminate/3])." \
-	"" \
-	"-record(state, {" \
-	"})." \
-	"" \
-	"init(_, Req, _Opts) ->" \
-	"	{ok, Req, \#state{}}." \
-	"" \
-	"handle(Req, State=\#state{}) ->" \
-	"	{ok, Req2} = cowboy_req:reply(200, Req)," \
-	"	{ok, Req2, State}." \
-	"" \
-	"terminate(_Reason, _Req, _State) ->" \
-	"	ok."
-tpl_cowboy_loop = "-module($(n))." \
-	"-behaviour(cowboy_loop_handler)." \
-	"" \
-	"-export([init/3])." \
-	"-export([info/3])." \
-	"-export([terminate/3])." \
-	"" \
-	"-record(state, {" \
-	"})." \
-	"" \
-	"init(_, Req, _Opts) ->" \
-	"	{loop, Req, \#state{}, 5000, hibernate}." \
-	"" \
-	"info(_Info, Req, State) ->" \
-	"	{loop, Req, State, hibernate}." \
-	"" \
-	"terminate(_Reason, _Req, _State) ->" \
-	"	ok."
-tpl_cowboy_rest = "-module($(n))." \
-	"" \
-	"-export([init/3])." \
-	"-export([content_types_provided/2])." \
-	"-export([get_html/2])." \
-	"" \
-	"init(_, _Req, _Opts) ->" \
-	"	{upgrade, protocol, cowboy_rest}." \
-	"" \
-	"content_types_provided(Req, State) ->" \
-	"	{[{{<<\"text\">>, <<\"html\">>, '*'}, get_html}], Req, State}." \
-	"" \
-	"get_html(Req, State) ->" \
-	"	{<<\"<html><body>This is REST!</body></html>\">>, Req, State}."
-tpl_cowboy_ws = "-module($(n))." \
-	"-behaviour(cowboy_websocket_handler)." \
-	"" \
-	"-export([init/3])." \
-	"-export([websocket_init/3])." \
-	"-export([websocket_handle/3])." \
-	"-export([websocket_info/3])." \
-	"-export([websocket_terminate/3])." \
-	"" \
-	"-record(state, {" \
-	"})." \
-	"" \
-	"init(_, _, _) ->" \
-	"	{upgrade, protocol, cowboy_websocket}." \
-	"" \
-	"websocket_init(_, Req, _Opts) ->" \
-	"	Req2 = cowboy_req:compact(Req)," \
-	"	{ok, Req2, \#state{}}." \
-	"" \
-	"websocket_handle({text, Data}, Req, State) ->" \
-	"	{reply, {text, Data}, Req, State};" \
-	"websocket_handle({binary, Data}, Req, State) ->" \
-	"	{reply, {binary, Data}, Req, State};" \
-	"websocket_handle(_Frame, Req, State) ->" \
-	"	{ok, Req, State}." \
-	"" \
-	"websocket_info(_Info, Req, State) ->" \
-	"	{ok, Req, State}." \
-	"" \
-	"websocket_terminate(_Reason, _Req, _State) ->" \
-	"	ok."
-tpl_ranch_protocol = "-module($(n))." \
-	"-behaviour(ranch_protocol)." \
-	"" \
-	"-export([start_link/4])." \
-	"-export([init/4])." \
-	"" \
-	"-type opts() :: []." \
-	"-export_type([opts/0])." \
-	"" \
-	"-record(state, {" \
-	"	socket :: inet:socket()," \
-	"	transport :: module()" \
-	"})." \
-	"" \
-	"start_link(Ref, Socket, Transport, Opts) ->" \
-	"	Pid = spawn_link(?MODULE, init, [Ref, Socket, Transport, Opts])," \
-	"	{ok, Pid}." \
-	"" \
-	"-spec init(ranch:ref(), inet:socket(), module(), opts()) -> ok." \
-	"init(Ref, Socket, Transport, _Opts) ->" \
-	"	ok = ranch:accept_ack(Ref)," \
-	"	loop(\#state{socket=Socket, transport=Transport})." \
-	"" \
-	"loop(State) ->" \
-	"	loop(State)."
-
-# Plugin-specific targets.
-
-bootstrap:
-ifneq ($(wildcard src/),)
-	$(error Error: src/ directory already exists)
-endif
-	@printf "%s\n" $(bs_Makefile) > Makefile
-	@mkdir src/
-	@printf "%s\n" $(bs_appsrc) > src/$(PROJECT).app.src
-	@printf "%s\n" $(bs_app) > src/$(PROJECT)_app.erl
-	$(eval n := $(PROJECT)_sup)
-	@printf "%s\n" $(tpl_supervisor) > src/$(PROJECT)_sup.erl
-
-bootstrap-lib:
-ifneq ($(wildcard src/),)
-	$(error Error: src/ directory already exists)
-endif
-	@printf "%s\n" $(bs_Makefile) > Makefile
-	@mkdir src/
-	@printf "%s\n" $(bs_appsrc_lib) > src/$(PROJECT).app.src
-
-bootstrap-rel:
-ifneq ($(wildcard relx.config),)
-	$(error Error: relx.config already exists)
-endif
-ifneq ($(wildcard rel/),)
-	$(error Error: rel/ directory already exists)
-endif
-	@printf "%s\n" $(bs_relx_config) > relx.config
-	@mkdir rel/
-	@printf "%s\n" $(bs_sys_config) > rel/sys.config
-	@printf "%s\n" $(bs_vm_args) > rel/vm.args
-
-new:
-ifeq ($(wildcard src/),)
-	$(error Error: src/ directory does not exist)
-endif
-ifndef t
-	$(error Usage: make new t=TEMPLATE n=NAME)
-endif
-ifndef tpl_$(t)
-	$(error Unknown template)
-endif
-ifndef n
-	$(error Usage: make new t=TEMPLATE n=NAME)
-endif
-	@printf "%s\n" $(tpl_$(t)) > src/$(n).erl
-
-list-templates:
-	@echo Available templates: $(sort $(patsubst tpl_%,%,$(filter tpl_%,$(.VARIABLES))))
-
-# Copyright (c) 2014-2015, Loïc Hoguin <essen@ninenines.eu>
-# This file is part of erlang.mk and subject to the terms of the ISC License.
-
-.PHONY: clean-c_src distclean-c_src-env
-# todo
-
-# Configuration.
-
-C_SRC_DIR = $(CURDIR)/c_src
-C_SRC_ENV ?= $(C_SRC_DIR)/env.mk
-C_SRC_OUTPUT ?= $(CURDIR)/priv/$(PROJECT).so
-
-# System type and C compiler/flags.
-
-UNAME_SYS := $(shell uname -s)
-ifeq ($(UNAME_SYS), Darwin)
-	CC ?= cc
-	CFLAGS ?= -O3 -std=c99 -arch x86_64 -finline-functions -Wall -Wmissing-prototypes
-	CXXFLAGS ?= -O3 -arch x86_64 -finline-functions -Wall
-	LDFLAGS ?= -arch x86_64 -flat_namespace -undefined suppress
-else ifeq ($(UNAME_SYS), FreeBSD)
-	CC ?= cc
-	CFLAGS ?= -O3 -std=c99 -finline-functions -Wall -Wmissing-prototypes
-	CXXFLAGS ?= -O3 -finline-functions -Wall
-else ifeq ($(UNAME_SYS), Linux)
-	CC ?= gcc
-	CFLAGS ?= -O3 -std=c99 -finline-functions -Wall -Wmissing-prototypes
-	CXXFLAGS ?= -O3 -finline-functions -Wall
-endif
-
-CFLAGS += -fPIC -I $(ERTS_INCLUDE_DIR) -I $(ERL_INTERFACE_INCLUDE_DIR)
-CXXFLAGS += -fPIC -I $(ERTS_INCLUDE_DIR) -I $(ERL_INTERFACE_INCLUDE_DIR)
-
-LDLIBS += -L $(ERL_INTERFACE_LIB_DIR) -lerl_interface -lei
-LDFLAGS += -shared
-
-# Verbosity.
-
-c_verbose_0 = @echo " C     " $(?F);
-c_verbose = $(c_verbose_$(V))
-
-cpp_verbose_0 = @echo " CPP   " $(?F);
-cpp_verbose = $(cpp_verbose_$(V))
-
-link_verbose_0 = @echo " LD    " $(@F);
-link_verbose = $(link_verbose_$(V))
-
-# Targets.
-
-ifeq ($(wildcard $(C_SRC_DIR)),)
-else ifneq ($(wildcard $(C_SRC_DIR)/Makefile),)
-app::
-	$(MAKE) -C $(C_SRC_DIR)
-
-clean::
-	$(MAKE) -C $(C_SRC_DIR) clean
-
-else
-SOURCES := $(shell find $(C_SRC_DIR) -type f \( -name "*.c" -o -name "*.C" -o -name "*.cc" -o -name "*.cpp" \))
-OBJECTS = $(addsuffix .o, $(basename $(SOURCES)))
-
-COMPILE_C = $(c_verbose) $(CC) $(CFLAGS) $(CPPFLAGS) -c
-COMPILE_CPP = $(cpp_verbose) $(CXX) $(CXXFLAGS) $(CPPFLAGS) -c
-
-app:: $(C_SRC_ENV) $(C_SRC_OUTPUT)
-
-$(C_SRC_OUTPUT): $(OBJECTS)
-	@mkdir -p priv/
-	$(link_verbose) $(CC) $(OBJECTS) $(LDFLAGS) $(LDLIBS) -o $(C_SRC_OUTPUT)
-
-%.o: %.c
-	$(COMPILE_C) $(OUTPUT_OPTION) $<
-
-%.o: %.cc
-	$(COMPILE_CPP) $(OUTPUT_OPTION) $<
-
-%.o: %.C
-	$(COMPILE_CPP) $(OUTPUT_OPTION) $<
-
-%.o: %.cpp
-	$(COMPILE_CPP) $(OUTPUT_OPTION) $<
-
-$(C_SRC_ENV):
-	@$(ERL) -eval "file:write_file(\"$(C_SRC_ENV)\", \
-		io_lib:format( \
-			\"ERTS_INCLUDE_DIR ?= ~s/erts-~s/include/~n\" \
-			\"ERL_INTERFACE_INCLUDE_DIR ?= ~s~n\" \
-			\"ERL_INTERFACE_LIB_DIR ?= ~s~n\", \
-			[code:root_dir(), erlang:system_info(version), \
-			code:lib_dir(erl_interface, include), \
-			code:lib_dir(erl_interface, lib)])), \
-		halt()."
-
-clean:: clean-c_src
-
-clean-c_src:
-	$(gen_verbose) rm -f $(C_SRC_OUTPUT) $(OBJECTS)
-
-distclean:: distclean-c_src-env
-
-distclean-c_src-env:
-	$(gen_verbose) rm -f $(C_SRC_ENV)
-
--include $(C_SRC_ENV)
-endif
-
-# Copyright (c) 2013-2015, Loïc Hoguin <essen@ninenines.eu>
-# This file is part of erlang.mk and subject to the terms of the ISC License.
-
-.PHONY: ct distclean-ct
-
-# Configuration.
-
-CT_OPTS ?=
-ifneq ($(wildcard $(TEST_DIR)),)
-	CT_SUITES ?= $(sort $(subst _SUITE.erl,,$(shell find $(TEST_DIR) -type f -name \*_SUITE.erl -exec basename {} \;)))
-else
-	CT_SUITES ?=
-endif
-
-# Core targets.
-
-tests:: ct
-
-distclean:: distclean-ct
-
-help::
-	@printf "%s\n" "" \
-		"Common_test targets:" \
-		"  ct          Run all the common_test suites for this project" \
-		"" \
-		"All your common_test suites have their associated targets." \
-		"A suite named http_SUITE can be ran using the ct-http target."
-
-# Plugin-specific targets.
-
-CT_RUN = ct_run \
-	-no_auto_compile \
-	-noinput \
-	-pa ebin $(DEPS_DIR)/*/ebin \
-	-dir $(TEST_DIR) \
-	-logdir logs
-
-ifeq ($(CT_SUITES),)
-ct:
-else
-ct: test-build
-	@mkdir -p logs/
-	$(gen_verbose) $(CT_RUN) -suite $(addsuffix _SUITE,$(CT_SUITES)) $(CT_OPTS)
-endif
-
-define ct_suite_target
-ct-$(1): test-build
-	@mkdir -p logs/
-	$(gen_verbose) $(CT_RUN) -suite $(addsuffix _SUITE,$(1)) $(CT_OPTS)
-endef
-
-$(foreach test,$(CT_SUITES),$(eval $(call ct_suite_target,$(test))))
-
-distclean-ct:
-	$(gen_verbose) rm -rf logs/
-
-# Copyright (c) 2013-2015, Loïc Hoguin <essen@ninenines.eu>
-# This file is part of erlang.mk and subject to the terms of the ISC License.
-
-.PHONY: plt distclean-plt dialyze
-
-# Configuration.
-
-DIALYZER_PLT ?= $(CURDIR)/.$(PROJECT).plt
-export DIALYZER_PLT
-
-PLT_APPS ?=
-DIALYZER_DIRS ?= --src -r src
-DIALYZER_OPTS ?= -Werror_handling -Wrace_conditions \
-	-Wunmatched_returns # -Wunderspecs
-
-# Core targets.
-
-distclean:: distclean-plt
-
-help::
-	@printf "%s\n" "" \
-		"Dialyzer targets:" \
-		"  plt         Build a PLT file for this project" \
-		"  dialyze     Analyze the project using Dialyzer"
-
-# Plugin-specific targets.
-
-$(DIALYZER_PLT): deps app
-	@dialyzer --build_plt --apps erts kernel stdlib $(PLT_APPS) $(ALL_DEPS_DIRS)
-
-plt: $(DIALYZER_PLT)
-
-distclean-plt:
-	$(gen_verbose) rm -f $(DIALYZER_PLT)
-
-ifneq ($(wildcard $(DIALYZER_PLT)),)
-dialyze:
-else
-dialyze: $(DIALYZER_PLT)
-endif
-	@dialyzer --no_native $(DIALYZER_DIRS) $(DIALYZER_OPTS)
-
-# Copyright (c) 2013-2015, Loïc Hoguin <essen@ninenines.eu>
-# Copyright (c) 2015, Viktor Söderqvist <viktor@zuiderkwast.se>
-# This file is part of erlang.mk and subject to the terms of the ISC License.
-
-.PHONY: distclean-edoc build-doc-deps
-
-# Configuration.
-
-EDOC_OPTS ?=
-
-# Core targets.
-
-docs:: distclean-edoc build-doc-deps
-	$(gen_verbose) $(ERL) -eval 'edoc:application($(PROJECT), ".", [$(EDOC_OPTS)]), halt().'
-
-distclean:: distclean-edoc
-
-# Plugin-specific targets.
-
-DOC_DEPS_DIRS = $(addprefix $(DEPS_DIR)/,$(DOC_DEPS))
-
-$(foreach dep,$(DOC_DEPS),$(eval $(call dep_target,$(dep))))
-
-build-doc-deps: $(DOC_DEPS_DIRS)
-	@for dep in $(DOC_DEPS_DIRS) ; do $(MAKE) -C $$dep; done
-
-distclean-edoc:
-	$(gen_verbose) rm -f doc/*.css doc/*.html doc/*.png doc/edoc-info
-
-# Copyright (c) 2014, Juan Facorro <juan@inaka.net>
-# This file is part of erlang.mk and subject to the terms of the ISC License.
-
-.PHONY: elvis distclean-elvis
-
-# Configuration.
-
-ELVIS_CONFIG ?= $(CURDIR)/elvis.config
-
-ELVIS ?= $(CURDIR)/elvis
-export ELVIS
-
-ELVIS_URL ?= https://github.com/inaka/elvis/releases/download/0.2.3/elvis
-ELVIS_CONFIG_URL ?= https://github.com/inaka/elvis/releases/download/0.2.3/elvis.config
-ELVIS_OPTS ?=
-
-# Core targets.
-
-help::
-	@printf "%s\n" "" \
-		"Elvis targets:" \
-		"  elvis       Run Elvis using the local elvis.config or download the default otherwise"
-
-distclean:: distclean-elvis
-
-# Plugin-specific targets.
-
-$(ELVIS):
-	@$(call core_http_get,$(ELVIS),$(ELVIS_URL))
-	@chmod +x $(ELVIS)
-
-$(ELVIS_CONFIG):
-	@$(call core_http_get,$(ELVIS_CONFIG),$(ELVIS_CONFIG_URL))
-
-elvis: $(ELVIS) $(ELVIS_CONFIG)
-	@$(ELVIS) rock -c $(ELVIS_CONFIG) $(ELVIS_OPTS)
-
-distclean-elvis:
-	$(gen_verbose) rm -rf $(ELVIS)
-
-# Copyright (c) 2013-2015, Loïc Hoguin <essen@ninenines.eu>
-# This file is part of erlang.mk and subject to the terms of the ISC License.
-
-# Configuration.
-
-DTL_FULL_PATH ?= 0
-
-# Verbosity.
-
-dtl_verbose_0 = @echo " DTL   " $(filter %.dtl,$(?F));
-dtl_verbose = $(dtl_verbose_$(V))
-
-# Core targets.
-
-define compile_erlydtl
-	$(dtl_verbose) $(ERL) -pa ebin/ $(DEPS_DIR)/erlydtl/ebin/ -eval ' \
-		Compile = fun(F) -> \
-			S = fun (1) -> re:replace(filename:rootname(string:sub_string(F, 11), ".dtl"), "/",  "_",  [{return, list}, global]); \
-				(0) -> filename:basename(F, ".dtl") \
-			end, \
-			Module = list_to_atom(string:to_lower(S($(DTL_FULL_PATH))) ++ "_dtl"), \
-			{ok, _} = erlydtl:compile(F, Module, [{out_dir, "ebin/"}, return_errors, {doc_root, "templates"}]) \
-		end, \
-		_ = [Compile(F) || F <- string:tokens("$(1)", " ")], \
-		halt().'
-endef
-
-ifneq ($(wildcard src/),)
-ebin/$(PROJECT).app:: $(shell find templates -type f -name \*.dtl 2>/dev/null)
-	$(if $(strip $?),$(call compile_erlydtl,$?))
-endif
-
-# Copyright (c) 2014 Dave Cottlehuber <dch@skunkwerks.at>
-# This file is part of erlang.mk and subject to the terms of the ISC License.
-
-.PHONY: distclean-escript escript
-
-# Configuration.
-
-ESCRIPT_NAME ?= $(PROJECT)
-ESCRIPT_COMMENT ?= This is an -*- erlang -*- file
-
-ESCRIPT_BEAMS ?= "ebin/*", "deps/*/ebin/*"
-ESCRIPT_SYS_CONFIG ?= "rel/sys.config"
-ESCRIPT_EMU_ARGS ?= -pa . \
-	-sasl errlog_type error \
-	-escript main $(ESCRIPT_NAME)
-ESCRIPT_SHEBANG ?= /usr/bin/env escript
-ESCRIPT_STATIC ?= "deps/*/priv/**", "priv/**"
-
-# Core targets.
-
-distclean:: distclean-escript
-
-help::
-	@printf "%s\n" "" \
-		"Escript targets:" \
-		"  escript     Build an executable escript archive" \
-
-# Plugin-specific targets.
-
-# Based on https://github.com/synrc/mad/blob/master/src/mad_bundle.erl
-# Copyright (c) 2013 Maxim Sokhatsky, Synrc Research Center
-# Modified MIT License, https://github.com/synrc/mad/blob/master/LICENSE :
-# Software may only be used for the great good and the true happiness of all
-# sentient beings.
-
-define ESCRIPT_RAW
-'Read = fun(F) -> {ok, B} = file:read_file(filename:absname(F)), B end,'\
-'Files = fun(L) -> A = lists:concat([filelib:wildcard(X)||X<- L ]),'\
-'  [F || F <- A, not filelib:is_dir(F) ] end,'\
-'Squash = fun(L) -> [{filename:basename(F), Read(F) } || F <- L ] end,'\
-'Zip = fun(A, L) -> {ok,{_,Z}} = zip:create(A, L, [{compress,all},memory]), Z end,'\
-'Ez = fun(Escript) ->'\
-'  Static = Files([$(ESCRIPT_STATIC)]),'\
-'  Beams = Squash(Files([$(ESCRIPT_BEAMS), $(ESCRIPT_SYS_CONFIG)])),'\
-'  Archive = Beams ++ [{ "static.gz", Zip("static.gz", Static)}],'\
-'  escript:create(Escript, [ $(ESCRIPT_OPTIONS)'\
-'    {archive, Archive, [memory]},'\
-'    {shebang, "$(ESCRIPT_SHEBANG)"},'\
-'    {comment, "$(ESCRIPT_COMMENT)"},'\
-'    {emu_args, " $(ESCRIPT_EMU_ARGS)"}'\
-'  ]),'\
-'  file:change_mode(Escript, 8#755)'\
-'end,'\
-'Ez("$(ESCRIPT_NAME)"),'\
-'halt().'
-endef
-
-ESCRIPT_COMMAND = $(subst ' ',,$(ESCRIPT_RAW))
-
-escript:: distclean-escript deps app
-	$(gen_verbose) $(ERL) -eval $(ESCRIPT_COMMAND)
-
-distclean-escript:
-	$(gen_verbose) rm -f $(ESCRIPT_NAME)
-
-# Copyright (c) 2014, Enrique Fernandez <enrique.fernandez@erlang-solutions.com>
-# Copyright (c) 2015, Loïc Hoguin <essen@ninenines.eu>
-# This file is contributed to erlang.mk and subject to the terms of the ISC License.
-
-.PHONY: eunit
-
-# Configuration
-
-ifeq ($(strip $(TEST_DIR)),)
-TAGGED_EUNIT_TESTS = {dir,"ebin"}
-else
-ifeq ($(wildcard $(TEST_DIR)),)
-TAGGED_EUNIT_TESTS = {dir,"ebin"}
-else
-# All modules in TEST_DIR
-TEST_DIR_MODS = $(notdir $(basename $(shell find $(TEST_DIR) -type f -name *.beam)))
-# All modules in 'ebin'
-EUNIT_EBIN_MODS = $(notdir $(basename $(shell find ebin -type f -name *.beam)))
-# Only those modules in TEST_DIR with no matching module in 'ebin'.
-# This is done to avoid some tests being executed twice.
-EUNIT_MODS = $(filter-out $(patsubst %,%_tests,$(EUNIT_EBIN_MODS)),$(TEST_DIR_MODS))
-TAGGED_EUNIT_TESTS = {dir,"ebin"} $(foreach mod,$(EUNIT_MODS),$(shell echo $(mod) | sed -e 's/\(.*\)/{module,\1}/g'))
-endif
-endif
-
-EUNIT_OPTS ?=
-
-# Utility functions
-
-define str-join
-	$(shell echo '$(strip $(1))' | sed -e "s/ /,/g")
-endef
-
-# Core targets.
-
-tests:: eunit
-
-help::
-	@printf "%s\n" "" \
-		"EUnit targets:" \
-		"  eunit       Run all the EUnit tests for this project"
-
-# Plugin-specific targets.
-
-EUNIT_RUN = $(ERL) \
-	-pa $(TEST_DIR) $(DEPS_DIR)/*/ebin \
-	-pz ebin \
-	-eval 'case eunit:test([$(call str-join,$(TAGGED_EUNIT_TESTS))], [$(EUNIT_OPTS)]) of ok -> halt(0); error -> halt(1) end.'
-
-eunit: test-build
-	$(gen_verbose) $(EUNIT_RUN)
-
-# Copyright (c) 2013-2015, Loïc Hoguin <essen@ninenines.eu>
-# This file is part of erlang.mk and subject to the terms of the ISC License.
-
-.PHONY: relx-rel distclean-relx-rel distclean-relx
-
-# Configuration.
-
-RELX_CONFIG ?= $(CURDIR)/relx.config
-
-RELX ?= $(CURDIR)/relx
-export RELX
-
-RELX_URL ?= https://github.com/erlware/relx/releases/download/v1.3.1/relx
-RELX_OPTS ?=
-RELX_OUTPUT_DIR ?= _rel
-
-ifeq ($(firstword $(RELX_OPTS)),-o)
-	RELX_OUTPUT_DIR = $(word 2,$(RELX_OPTS))
-else
-	RELX_OPTS += -o $(RELX_OUTPUT_DIR)
-endif
-
-# Core targets.
-
-ifneq ($(wildcard $(RELX_CONFIG)),)
-rel:: distclean-relx-rel relx-rel
-endif
-
-distclean:: distclean-relx-rel distclean-relx
-
-# Plugin-specific targets.
-
-define relx_fetch
-	$(call core_http_get,$(RELX),$(RELX_URL))
-	chmod +x $(RELX)
-endef
-
-$(RELX):
-	@$(call relx_fetch)
-
-relx-rel: $(RELX)
-	@$(RELX) -c $(RELX_CONFIG) $(RELX_OPTS)
-
-distclean-relx-rel:
-	$(gen_verbose) rm -rf $(RELX_OUTPUT_DIR)
-
-distclean-relx:
-	$(gen_verbose) rm -rf $(RELX)
-
-# Copyright (c) 2014, M Robert Martin <rob@version2beta.com>
-# This file is contributed to erlang.mk and subject to the terms of the ISC License.
-
-.PHONY: shell
-
-# Configuration.
-
-SHELL_PATH ?= -pa $(CURDIR)/ebin $(DEPS_DIR)/*/ebin
-SHELL_OPTS ?=
-
-ALL_SHELL_DEPS_DIRS = $(addprefix $(DEPS_DIR)/,$(SHELL_DEPS))
-
-# Core targets
-
-help::
-	@printf "%s\n" "" \
-		"Shell targets:" \
-		"  shell              Run an erlang shell with SHELL_OPTS or reasonable default"
-
-# Plugin-specific targets.
-
-$(foreach dep,$(SHELL_DEPS),$(eval $(call dep_target,$(dep))))
-
-build-shell-deps: $(ALL_SHELL_DEPS_DIRS)
-	@for dep in $(ALL_SHELL_DEPS_DIRS) ; do $(MAKE) -C $$dep ; done
-
-shell: build-shell-deps
-	$(gen_verbose) erl $(SHELL_PATH) $(SHELL_OPTS)
-
-# Copyright (c) 2015, Loïc Hoguin <essen@ninenines.eu>
-# This file is part of erlang.mk and subject to the terms of the ISC License.
-
-ifneq ($(wildcard $(DEPS_DIR)/triq),)
-.PHONY: triq
-
-# Targets.
-
-tests:: triq
-
-define triq_run
-$(ERL) -pa $(CURDIR)/ebin $(DEPS_DIR)/*/ebin \
-	-eval "try $(1) of true -> halt(0); _ -> halt(1) catch error:undef -> io:format(\"Undefined property or module~n\"), halt() end."
-endef
-
-ifdef t
-ifeq (,$(findstring :,$(t)))
-triq: test-build
-	@$(call triq_run,triq:check($(t)))
-else
-triq: test-build
-	@echo Testing $(t)/0
-	@$(call triq_run,triq:check($(t)()))
-endif
-else
-triq: test-build
-	$(eval MODULES := $(shell find ebin -type f -name \*.beam \
-		| sed "s/ebin\//'/;s/\.beam/',/" | sed '$$s/.$$//'))
-	$(gen_verbose) $(call triq_run,[true] =:= lists:usort([triq:check(M) || M <- [$(MODULES)]]))
-endif
-endif
-
-# Copyright (c) 2015, Euen Lopez <euen@inakanetworks.com>
-# This file is part of erlang.mk and subject to the terms of the ISC License.
-
-.PHONY: xref distclean-xref
-
-# Configuration.
-
-ifeq ($(XREF_CONFIG),)
-	XREF_ARGS :=
-else
-	XREF_ARGS := -c $(XREF_CONFIG)
-endif
-
-XREFR ?= $(CURDIR)/xrefr
-export XREFR
-
-XREFR_URL ?= https://github.com/inaka/xref_runner/releases/download/0.2.0/xrefr
-
-# Core targets.
-
-help::
-	@printf "%s\n" "" \
-		"Xref targets:" \
-		"	xref				Run Xrefr using $XREF_CONFIG as config file if defined"
-
-distclean:: distclean-xref
-
-# Plugin-specific targets.
-
-$(XREFR):
-	@$(call core_http_get,$(XREFR),$(XREFR_URL))
-	@chmod +x $(XREFR)
-
-xref: deps app $(XREFR)
-	$(gen_verbose) $(XREFR) $(XREFR_ARGS)
-
-distclean-xref:
-	$(gen_verbose) rm -rf $(XREFR)
-=======
 .PHONY: bootstrap
-bootstrap: ;
->>>>>>> 8c310789
+bootstrap: ;