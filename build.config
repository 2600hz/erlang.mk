--- conflicted
+++ resolved
@@ -25,8 +25,7 @@
 plugins/relx
 plugins/shell
 plugins/triq
-<<<<<<< HEAD
 plugins/xref
-=======
-plugins/cover
->>>>>>> 8f39bed1
+
+# Plugins enhancing the functionality of other plugins.
+plugins/cover